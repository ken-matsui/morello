--- conflicted
+++ resolved
@@ -4,11 +4,9 @@
 from collections.abc import Mapping
 from typing import Iterable, Sequence, TypeVar
 
-<<<<<<< HEAD
+from morello.specs.tensorspec import TensorSpec
+
 from . import layouts, specs
-=======
-from . import layouts, specs, tensor
->>>>>>> 2626b17b
 
 T = TypeVar("T")
 U = TypeVar("U")
@@ -46,23 +44,16 @@
             yield el
 
 
-def contiguous(t, address_root):
-<<<<<<< HEAD
+def contiguous(t, address_root) -> bool:
+    """Test whether a tensor is contiguous in another tensor's address space."""
     if isinstance(t, specs.TensorSpec):
-=======
-    if isinstance(t, (specs.TensorSpec, tensor.TensorLike)):
->>>>>>> 2626b17b
         self_ordered_dims = layout_ordered_dims(t)
     elif isinstance(t, Sequence):
         self_ordered_dims = layout_ordered_dims(*t)
     else:
         raise TypeError(f"Unexpected first argument type: {type(t).__name__}")
 
-<<<<<<< HEAD
     if isinstance(address_root, specs.TensorSpec):
-=======
-    if isinstance(address_root, (specs.TensorSpec, tensor.TensorLike)):
->>>>>>> 2626b17b
         address_root_ordered_dims = layout_ordered_dims(address_root)
     elif isinstance(t, Sequence):
         address_root_ordered_dims = layout_ordered_dims(*address_root)
@@ -84,6 +75,29 @@
     return True
 
 
+def contiguous_approx(
+    tile_shape: Sequence[int], tile_layout: layouts.Layout, parent: TensorSpec
+) -> bool:
+    """Test whether a tiling breaks contiguousness.
+
+    This is usually used in place of `contiguous`. It has the benefit of being
+    compositional in Impl, but cannot "recover" contiguousness in cases where
+    a tiling degenerates a dimension (e.g., [4, 4] -> [4, 2] -> [1, 2]), unless
+    the new tile has just one value.
+
+    :param tile_shape: The shape of the new tile to test.
+    :param tile_layout: The layout of the new tile to test.
+    :param parent: The spec of the tensorlike being tiled.
+    :returns: `True` if both the parent and its new tile can be determined to be
+      contiguous. `False` otherwise.
+    """
+    if all(d == 1 for d in tile_shape):
+        return True
+    if not parent.contiguous:
+        return False
+    return contiguous((tile_shape, tile_layout), parent)
+
+
 # TODO: Can we merge this into Layout?
 def layout_ordered_dims(*args) -> tuple[int, ...]:
     """Returns tuple of operand's height and width; or vice versa if column-major."""
@@ -91,19 +105,10 @@
     root_layout: layouts.Layout
     if len(args) == 1 and isinstance(args[0], specs.TensorSpec):
         dim_sizes, root_layout = args[0].dim_sizes, args[0].layout
-<<<<<<< HEAD
     elif len(args) == 2:
         dim_sizes, root_layout = args
     else:
         raise TypeError(f"Unexpected arguments: {args}")
-=======
-    elif len(args) == 1 and hasattr(args[0], "spec"):
-        return layout_ordered_dims(args[0].spec)
-    elif len(args) == 2:
-        dim_sizes, root_layout = args
-    else:
-        raise TypeError(f"Unknown arguments: {args}")
->>>>>>> 2626b17b
 
     if len(dim_sizes) == 1:
         return (dim_sizes[0],)
