--- conflicted
+++ resolved
@@ -3,18 +3,12 @@
 use crate::cost::MainCost;
 use crate::grid::canon::CanonicalBimap;
 use crate::grid::general::BiMap;
-<<<<<<< HEAD
-use crate::layout::{col_major, nhwc, row_major, Layout};
+use crate::layout::{col_major, nhwc, row_major, Layout, PhysDim};
 use crate::memorylimits::{MemVec, MemoryAllocation, MemoryLimits};
-=======
-use crate::imp::kernels::KernelType;
-use crate::layout::{col_major, nhwc, row_major, Layout, PhysDim};
-use crate::memorylimits::{MemVec, MemoryLimits};
->>>>>>> e054d0a8
 use crate::scheduling::Action;
 use crate::shape;
 use crate::spec::{LogicalSpec, PrimitiveBasics, PrimitiveSpecType};
-use crate::target::{MemoryLevel, Target, TargetId, LEVEL_COUNT};
+use crate::target::{Kernel, MemoryLevel, Target, TargetId, LEVEL_COUNT};
 use crate::tensorspec::{TensorSpec, TensorSpecAux};
 use crate::views::Param;
 
@@ -27,8 +21,6 @@
 use std::fmt::{Debug, Display};
 use std::iter;
 
-use super::Kernel;
-
 const INST_COST: MainCost = 100;
 const ASSIGN_INST_COST: MainCost = 1;
 const CPU_LEVELS: [CpuMemoryLevel; 4] = [
@@ -37,9 +29,9 @@
     CpuMemoryLevel::L1,
     CpuMemoryLevel::GL,
 ];
-pub(crate) const DOT_PRODUCT_STRIP_SIZE: u32 = 8;
+pub(crate) const DOT_PRODUCT_STRIP_SIZE: DimSize = nz!(8u32);
 pub(crate) const DOT_PRODUCT_ACCUM_COUNT: u32 = 4;
-pub(crate) const DOT_PRODUCT_BF16_STRIP_SIZE: u32 = 16;
+pub(crate) const DOT_PRODUCT_BF16_STRIP_SIZE: DimSize = nz!(16u32);
 pub(crate) const DOT_PRODUCT_BF16_ACCUM_COUNT: u32 = 4;
 
 pub trait CpuTarget: Clone + Copy + std::hash::Hash + Eq + Default + Debug + 'static {
@@ -314,9 +306,9 @@
     // TODO: Rename to parameters
     fn applies_to_parameters<Tgt: CpuTarget>(&self, operands: &[TensorSpec<Tgt>]) -> bool {
         match self {
-            CpuKernel::MultAdd => operands
-                .iter()
-                .all(|o| o.level() == CpuMemoryLevel::RF && o.shape().iter().all(|&d| d == 1)),
+            CpuKernel::MultAdd => operands.iter().all(|o| {
+                o.level() == CpuMemoryLevel::RF && o.shape().iter().all(|&d| d == nz!(1u32))
+            }),
             CpuKernel::BroadcastVecMultAdd => {
                 // Only integers and 32-bit floats, which Clang should be able to handle pretty well with
                 // its vector type extension.
@@ -372,9 +364,11 @@
                                 ..
                             },
                         }
-                    ] if lhs_shape[..] == [1, 2]
-                      && rhs_shape[..] == [2, rhs_vector_size / 2]
-                      && out_shape[..] == [1, rhs_vector_size / 2]
+                    ] if lhs_shape[..] == [nz!(1u32), nz!(2u32)]
+                      && rhs_shape[0] == nz!(2u32)
+                      && out_shape[0] == nz!(1u32)
+                      && rhs_shape[1].get() * 2 == rhs_vector_size.get()
+                      && out_shape[1].get() * 2 == rhs_vector_size.get()
                       && rhs.layout() == col_major(2) && out.layout().is_row_major()
                       && lhs.is_contiguous() && rhs.is_contiguous() && out.is_contiguous()
                 )
@@ -406,8 +400,8 @@
                                 ..
                             },
                         }
-                    ] if lhs_shape[1] % (DOT_PRODUCT_STRIP_SIZE * DOT_PRODUCT_ACCUM_COUNT) == 0
-                      && out_shape[..] == [1, 1]
+                    ] if lhs_shape[1].get() % (DOT_PRODUCT_STRIP_SIZE.get() * DOT_PRODUCT_ACCUM_COUNT) == 0
+                      && &out_shape[..] == &[nz!(1u32), nz!(1u32)]
                       && lhs.layout().is_row_major()
                       && rhs.layout() == col_major(2)
                       && lhs.is_contiguous() && rhs.is_contiguous()
@@ -426,7 +420,11 @@
             CpuKernel::ValueAssign => {
                 debug_assert_eq!(operands.len(), 2);
 
-                if operands.iter().flat_map(|o| o.shape()).any(|&d| d != 1) {
+                if operands
+                    .iter()
+                    .flat_map(|o| o.shape())
+                    .any(|d| d.get() != 1)
+                {
                     return false;
                 }
 
@@ -494,8 +492,8 @@
                             ..
                         },
                     }
-                ] if lhs_shape.iter().all(|d| *d == 1)
-                  && rhs_shape.iter().all(|d| *d == 1)
+                ] if lhs_shape.iter().all(|d| d.get() == 1)
+                  && rhs_shape.iter().all(|d| d.get() == 1)
             ),
             CpuKernel::VectorCastBf16F32 => matches!(
                 operands,
@@ -505,7 +503,7 @@
                         dtype: Dtype::Bfloat16,
                         aux: TensorSpecAux {
                             level: CpuMemoryLevel::VRF,
-                            vector_size: Some(16),
+                            vector_size: Some(lhs_vector_size),
                             ..
                         },
                     },
@@ -514,13 +512,15 @@
                         dtype: Dtype::Float32,
                         aux: TensorSpecAux {
                             level: CpuMemoryLevel::VRF,
-                            vector_size: Some(8),
+                            vector_size: Some(rhs_vector_size),
                             ..
                         },
                     }
                 ] if lhs_shape == rhs_shape
-                  && lhs_shape.iter().all(|&d| d == 1 || d == 16)
-                  && lhs_shape.iter().filter(|&d| *d == 16).count() == 1
+                  && lhs_shape.iter().all(|&d| d.get() == 1 || d.get() == 16)
+                  && lhs_shape.iter().filter(|&d| d.get() == 16).count() == 1
+                  && lhs_vector_size.get() == 16
+                  && rhs_vector_size.get() == 8
             ),
             CpuKernel::MemsetZero => {
                 operands[0].level() == CpuMemoryLevel::RF && operands[0].is_contiguous()
@@ -548,7 +548,7 @@
             | CpuKernel::TwoVecBroadcastVecMultAddU8S8S16
             | CpuKernel::BroadcastVecMultAddBf16F32 => {
                 let vec_tensor_spec = &parameters[1].1;
-                let vb = u64::from(vec_tensor_spec.vector_size().unwrap())
+                let vb = u64::from(vec_tensor_spec.vector_size().unwrap().get())
                     * u64::from(vec_tensor_spec.dtype().size());
                 MemoryAllocation::Simple(CPU_LEVELS.map(
                     |level| {
@@ -599,8 +599,8 @@
             | CpuKernel::BroadcastVecMultAddBf16F32 => {
                 let vec_tensor_spec = &parameters[1].1;
 
-                let vector_size = vec_tensor_spec.vector_size().unwrap();
-                let volume = vec_tensor_spec.volume();
+                let vector_size = vec_tensor_spec.vector_size().unwrap().get();
+                let volume = vec_tensor_spec.volume().get();
                 debug_assert_eq!(volume % vector_size, 0);
                 let vector_count = volume / vector_size;
                 let mut cost = INST_COST * ((vector_count * 2) + 1);
@@ -672,8 +672,9 @@
                 },
             }
         ] if *ldt == lhs_dtype
-          && lhs_shape[1] % (DOT_PRODUCT_BF16_STRIP_SIZE * DOT_PRODUCT_BF16_ACCUM_COUNT) == 0
-          && out_shape[..] == [1, 1]
+          && lhs_shape[1].get() % (DOT_PRODUCT_BF16_STRIP_SIZE.get() * DOT_PRODUCT_BF16_ACCUM_COUNT) == 0
+          && out_shape[0] == nz!(1u32)
+          && out_shape[1] == nz!(1u32)
           && lhs.layout().is_row_major()
           && rhs.layout() == col_major(2)
           && lhs.is_contiguous() && rhs.is_contiguous()
@@ -775,81 +776,6 @@
     }
 }
 
-<<<<<<< HEAD
-=======
-pub fn valueassign_applies_to_operands<Tgt: Target<Level = CpuMemoryLevel>>(
-    operands: &[TensorSpec<Tgt>],
-) -> bool {
-    debug_assert_eq!(operands.len(), 2);
-
-    if operands
-        .iter()
-        .flat_map(|o| o.shape())
-        .any(|&d| d.get() != 1)
-    {
-        return false;
-    }
-
-    for o in &operands[1..] {
-        if (o.dtype(), o.layout()) != (operands[0].dtype(), operands[0].layout()) {
-            return false;
-        }
-    }
-
-    operands.iter().any(|o| o.level() == CpuMemoryLevel::RF)
-        && operands
-            .iter()
-            .all(|o| o.level() == CpuMemoryLevel::RF || o.level() == CpuMemoryLevel::L1)
-}
-
-pub fn vectorassign_applies_to_operands<Tgt: Target>(operands: &[TensorSpec<Tgt>]) -> bool {
-    if operands.iter().any(|o| !o.is_contiguous()) {
-        return false;
-    }
-    if operands[0].dtype() != operands[1].dtype() {
-        return false;
-    }
-    if operands[0].shape() != operands[1].shape() {
-        return false;
-    }
-    if operands[0].layout() != operands[1].layout() {
-        return false;
-    }
-
-    let mut has_vrf = false;
-    for o in operands {
-        if o.level().vector_rf() {
-            has_vrf = true;
-            match o.vector_size() {
-                Some(vector_size) => {
-                    if vector_size != o.volume() {
-                        return false;
-                    }
-                }
-                None => {
-                    panic!("No vector_size on operand in level {:?}", o.level());
-                }
-            }
-        }
-    }
-    has_vrf
-}
-
-pub fn physicaltransposebyte128_applies_to_operands<Tgt>(operands: &[TensorSpec<Tgt>]) -> bool
-where
-    Tgt: Target<Level = CpuMemoryLevel>,
-{
-    physicaltransposebyte_applies_to_operands(operands, 16)
-}
-
-pub fn physicaltransposebyte256_applies_to_operands<Tgt>(operands: &[TensorSpec<Tgt>]) -> bool
-where
-    Tgt: Target<Level = CpuMemoryLevel>,
-{
-    physicaltransposebyte_applies_to_operands(operands, 32)
-}
-
->>>>>>> e054d0a8
 fn physicaltransposebyte_applies_to_operands<Tgt>(
     operands: &[TensorSpec<Tgt>],
     vector_values: u32,
@@ -903,11 +829,7 @@
         if !o.aligned() || !o.is_contiguous() {
             return false;
         }
-<<<<<<< HEAD
-        if o.volume() % o.vector_size().unwrap() != 0 {
-=======
-        if operands[i].volume().get() % operands[i].vector_size().unwrap().get() != 0 {
->>>>>>> e054d0a8
+        if o.volume().get() % o.vector_size().unwrap().get() != 0 {
             return false;
         }
     }
@@ -917,14 +839,8 @@
         return false;
     }
 
-<<<<<<< HEAD
     // Second parameter must have shape 1xn.
-    if operands[1].shape().len() != 2 || operands[1].shape()[0] != 1 {
-=======
-    // Second parameter must have (no more than) one non-degenerate dimension.
-    // TODO: Make following true.
     if operands[1].shape().len() != 2 || operands[1].shape()[0].get() != 1 {
->>>>>>> e054d0a8
         return false;
     }
 
@@ -936,68 +852,9 @@
     if operands[1].vector_size() != operands[2].vector_size() {
         return false;
     }
-<<<<<<< HEAD
     true
 }
 
-=======
-
-    // Check levels
-    let lhs_level = operands[0].level();
-    let rhs_level = operands[1].level();
-    let out_level = operands[2].level();
-    if lhs_level != CpuMemoryLevel::L1
-        || rhs_level != CpuMemoryLevel::VRF
-        || out_level != CpuMemoryLevel::VRF
-    {
-        return false;
-    }
-
-    // Check all parameters are contiguous
-    if !operands.iter().all(|o| o.is_contiguous()) {
-        return false;
-    }
-
-    // Check all shapes are rank 2.
-    for op in operands {
-        if op.shape().len() != 2 {
-            return false;
-        }
-    }
-
-    let Some(rhs_vector_size) = operands[1].vector_size() else {
-        return false;
-    };
-    if operands[1].shape()[0].get() == 2 {
-        if operands[1].shape()[1].get() * 2 != rhs_vector_size.get() {
-            return false;
-        }
-        if operands[2].shape()[0].get() != 1 || operands[2].shape()[1] != operands[1].shape()[1] {
-            return false;
-        }
-        if operands[1].layout() != col_major(2) {
-            return false;
-        }
-        if operands[2].layout() != row_major(2) {
-            return false;
-        }
-    } else {
-        // TODO: Support the case where `operands[1].shape()[1] == 2`.
-        return false;
-    }
-
-    true
-}
-
-pub fn mult_applies_to_operands<Tgt: Target<Level = CpuMemoryLevel>>(
-    operands: &[TensorSpec<Tgt>],
-) -> bool {
-    operands
-        .iter()
-        .all(|o| o.level() == CpuMemoryLevel::RF && o.shape().iter().all(|&d| d.get() == 1))
-}
-
->>>>>>> e054d0a8
 /// Yields versions of the given [Layout] with packed dimensions added.
 ///
 /// The specific sizes of the inner/packed dimension depend on the given layout, tensor
@@ -1073,16 +930,8 @@
     use crate::{
         common::{DimSize, Dtype},
         expr::{NonAffineExpr, Substitute},
-<<<<<<< HEAD
         layout::{col_major, row_major, BufferVar, Layout},
         target::X86Target,
-=======
-        layout::{col_major, row_major, BufferVar, Layout, PhysDim},
-        shape,
-        target::{
-            cpu::twovecbroadcastvecmult_applies_to_operands, CpuMemoryLevel, Target, X86Target,
-        },
->>>>>>> e054d0a8
         tensorspec::TensorSpec,
     };
     use itertools::Itertools;
