--- conflicted
+++ resolved
@@ -854,44 +854,26 @@
                         continue;
                     }
 
-<<<<<<< HEAD
                     for &destination_dtype in
                         iter::once(&operand_dtype).chain(operand_dtype.higher_precision_types())
                     {
                         results.extend(
-                            gen_vector_sizes_opt(
-                                Some(operand.shape()),
-                                operand_dtype,
-                                level.vector_bytes(),
-                            )
-                            .map(|vector_size| {
-=======
-                    results.extend(
-                        gen_vector_sizes_opt(operand.dtype(), level.vector_bytes()).map(
-                            |vector_size| {
->>>>>>> e054d0a8
-                                // This may return Moves with identical source and destination
-                                // TensorSpecs (i.e., within-level copies). These will be filtered in
-                                // [apply_with_aux].
-                                Action::Move {
-                                    source_idx: i,
-<<<<<<< HEAD
-                                    destination_dtype,
-=======
->>>>>>> e054d0a8
-                                    destination_level: level,
-                                    destination_layout: layout.clone(),
-                                    destination_vector_size: vector_size,
-                                }
-<<<<<<< HEAD
-                            }),
+                            gen_vector_sizes_opt(operand_dtype, level.vector_bytes()).map(
+                                |vector_size| {
+                                    // This may return Moves with identical source and destination
+                                    // TensorSpecs (i.e., within-level copies). These will be filtered in
+                                    // [apply_with_aux].
+                                    Action::Move {
+                                        source_idx: i,
+                                        destination_dtype,
+                                        destination_level: level,
+                                        destination_layout: layout.clone(),
+                                        destination_vector_size: vector_size,
+                                    }
+                                },
+                            ),
                         )
                     }
-=======
-                            },
-                        ),
-                    )
->>>>>>> e054d0a8
                 }
             }
         }
@@ -1628,39 +1610,6 @@
             )
         }};
 
-<<<<<<< HEAD
-        #[macro_export]
-        macro_rules! __dt_convert {
-            (u8) => {
-                $crate::common::Dtype::Uint8
-            };
-            (i8) => {
-                $crate::common::Dtype::Sint8
-            };
-            (u16) => {
-                $crate::common::Dtype::Uint16
-            };
-            (i16) => {
-                $crate::common::Dtype::Sint16
-            };
-            (u32) => {
-                $crate::common::Dtype::Uint32
-            };
-            (i32) => {
-                $crate::common::Dtype::Sint32
-            };
-            (f32) => {
-                $crate::common::Dtype::Float32
-            };
-            (bf16) => {
-                $crate::common::Dtype::Bfloat16
-            };
-            ($val:expr) => {
-                $val
-            };
-        }
-        pub use __dt_convert as dt_convert;
-=======
         ( @tensorspecaux_tup $dt:tt, $level:expr, $layout:expr, c0, ua ) => {
             lspec!(@tensorspecaux_tup_inner $dt, $level, $layout, false, false)
         };
@@ -1673,7 +1622,6 @@
         ( @tensorspecaux_tup $dt:tt, $level:expr, $layout:expr ) => {
             lspec!(@tensorspecaux_tup_inner $dt, $level, $layout, true, true)
         };
->>>>>>> e054d0a8
 
         // TODO: Accept contiguousnesses other than fully contig. or not at all.
         ( @tensorspecaux_tup_inner $dt:tt, $level:expr, $layout:expr, $c:literal, $a:literal ) => {{
@@ -1731,6 +1679,12 @@
         };
         ( @dt_convert i32 ) => {
             $crate::common::Dtype::Sint32
+        };
+        ( @dt_convert f32 ) => {
+            $crate::common::Dtype::Float32
+        };
+        ( @dt_convert bf16 ) => {
+            $crate::common::Dtype::Bfloat16
         };
         ( @dt_convert $val:expr ) => {
             $val
