--- conflicted
+++ resolved
@@ -495,15 +495,9 @@
     T: num_traits::Bounded + num_traits::WrappingAdd + num_traits::Num + Copy,
 {
     let mut value_cnt = 1;
-<<<<<<< HEAD
     let mut shp_usize = Vec::with_capacity(shape.len());
     for v in shape {
-        let vc = usize::try_from(*v).unwrap();
-=======
-    let mut shp_usize = Vec::with_capacity(input.shape().len());
-    for v in input.shape() {
         let vc = usize::try_from(v.get()).unwrap();
->>>>>>> e054d0a8
         shp_usize.push(vc);
         value_cnt *= vc;
     }
