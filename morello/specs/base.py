--- conflicted
+++ resolved
@@ -64,13 +64,6 @@
     def operands(self) -> tuple[TensorSpec, ...]:
         return self.inputs + (self.output,)
 
-<<<<<<< HEAD
-=======
-    @property
-    def serial_only(self) -> bool:
-        raise NotImplementedError(f"serial_only not implemented for {type(self)}")
-
->>>>>>> 105de7fa
     def calculate_output_shape(
         self, input_shapes: Iterable[tuple[int, ...]]
     ) -> tuple[int, ...]:
