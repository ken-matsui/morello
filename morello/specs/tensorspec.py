--- conflicted
+++ resolved
@@ -5,10 +5,9 @@
 
 import cython
 
-from .. import layouts, system_config
+from .. import layouts, system_config, utils
 from ..dtypes import Dtype, Uint8
 from ..system_config import current_system
-from morello import system_config
 
 if typing.TYPE_CHECKING:
     from .. import tensor
@@ -51,8 +50,11 @@
 
         if not len(self.dim_sizes):
             raise ValueError("dim_sizes cannot be empty")
-        if all(d == 1 for d in self.dim_sizes) and self.layout != layouts.ROW_MAJOR:
-            raise ValueError("If all dimensions are 1, layout must be row-major")
+        if all(d == 1 for d in self.dim_sizes):
+            if not self.contiguous:
+                raise ValueError("If all dimensions are 1, TensorSpec must be contiguous")
+            if self.layout != layouts.ROW_MAJOR:
+                raise ValueError("If all dimensions are 1, layout must be row-major")
 
         if isinstance(self.layout, layouts.HexagonTranspacked):
             if self.dtype != Uint8:
@@ -69,11 +71,7 @@
                     f"{self.dim_sizes}. Must be multiple of 4×32."
                 )
 
-<<<<<<< HEAD
-    def shrink(self, new_dim_sizes: tuple[int, ...], contiguous: bool) -> "TensorSpec":
-=======
-    def shrink(self, new_dim_sizes: Sequence[int]) -> "TensorSpec":
->>>>>>> 2626b17b
+    def shrink(self, new_dim_sizes: Sequence[int], contiguous: bool) -> "TensorSpec":
         """Returns a clone with new dimensions.
 
         If new_dim_sizes is all ones, the layout may be changed to row-major.
@@ -82,15 +80,11 @@
         if all(d == 1 for d in new_dim_sizes):
             new_layout = layouts.ROW_MAJOR
         return TensorSpec(
-<<<<<<< HEAD
-            new_dim_sizes,
+            tuple(new_dim_sizes),
             dtype=self.dtype,
             bank=self.bank,
             layout=new_layout,
             contiguous=contiguous,
-=======
-            tuple(new_dim_sizes), dtype=self.dtype, bank=self.bank, layout=new_layout
->>>>>>> 2626b17b
         )
 
     @property
@@ -175,7 +169,9 @@
                 f"Tile {new_dims} would be larger than tensor {self.dim_sizes}"
             )
 
-        tile_spec = self.shrink(new_dims)
+        tile_spec = self.shrink(
+            new_dims, contiguous=utils.contiguous_approx(new_dims, self.layout, self)
+        )
         return tile_cls(source=operand_idx, spec=tile_spec, name=None, **kw)
 
     def __str__(self):
@@ -214,26 +210,18 @@
             return False
         return True
 
-<<<<<<< HEAD
     def shrink(
-        self, new_dim_sizes: tuple[int, ...], contiguous: bool
+        self, new_dim_sizes: Sequence[int], contiguous: bool
     ) -> "HvxVmemTensorSpec":
-=======
-    def shrink(self, new_dim_sizes: Sequence[int]) -> "HvxVmemTensorSpec":
->>>>>>> 2626b17b
         new_layout = self.layout
         if all(d == 1 for d in new_dim_sizes):
             new_layout = layouts.ROW_MAJOR
         return HvxVmemTensorSpec(
-<<<<<<< HEAD
-            new_dim_sizes,
+            tuple(new_dim_sizes),
             dtype=self.dtype,
             contiguous=contiguous,
             bank=self.bank,
             layout=new_layout,
-=======
-            tuple(new_dim_sizes), dtype=self.dtype, bank=self.bank, layout=new_layout
->>>>>>> 2626b17b
         )
 
     def __str__(self):
