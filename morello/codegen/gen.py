import abc
import contextlib
import contextvars
import dataclasses
import functools
import itertools
import operator
import string
import warnings
from collections.abc import Mapping, Sequence
from typing import Callable, Iterable, Literal, Optional, Union, cast

import sympy

from .. import impl, layouts, tensor, utils
from ..dtypes import Dtype, Uint8, Uint32
from ..system_config import hexagon
from ..system_config.state import current_system
from ..tensor import Tensor, TensorBase, TensorLike, Tile
from . import expr_utils, indexexpr

_namer: contextvars.ContextVar["_Namer"] = contextvars.ContextVar("_namer")
_writer: contextvars.ContextVar["_Writer"] = contextvars.ContextVar("_writer")
_unroll: contextvars.ContextVar["bool"] = contextvars.ContextVar(
    "_unroll", default=False
)

_DCFETCH_EMIT_STRATEGY = "first-pt"
_SIMD_MOVES = True
_GCC_VEC_TYPES: dict[tuple[Dtype, int], tuple[int, str]] = {
    (Uint32, 8): (32, "vui8"),  # TODO: Add
    # TODO: Add more, incl. the following two, and fix _BROADCAST_VEC_MULT_WIDTH
    # (Uint32, 16): (16, "vui16"),
    # (Uint8, 32): (4, "vub32"),
}


# TODO: Choose a more principled STACK_CUTOFF.
STACK_CUTOFF = 256
BENCH_ITERS = 10


class _Namer:
    def __init__(self):
        self.counts = {}

    def fresh_name(self, prefix: str = "v") -> str:
        cnt = self.counts.setdefault(prefix, 0)
        new_name = prefix + str(cnt)
        self.counts[prefix] += 1
        return new_name


class _Writer:
    def __init__(self, fo):
        self._fo = fo
        self._prefix = ""
        self._pending_rhs_comment = None

    def indent(self):
        self._prefix += " " * 2

    def dedent(self):
        self._prefix = self._prefix[:-2]

    def set_impl(self, imp: impl.Impl):
        self._pending_rhs_comment = str(imp.spec)

    def writeline(self, line: str):
        if self._pending_rhs_comment:
            print(
                self._prefix + line + "        // " + self._pending_rhs_comment,
                file=self._fo,
            )
            self._pending_rhs_comment = None
        else:
            print(self._prefix + line, file=self._fo)

    @contextlib.contextmanager
    def indent_block(self):
        self.indent()
        try:
            yield
        finally:
            self.dedent()


def _emit_tensor_print(
    buffer_name: str,
    buffer_ref_fn: Callable[[Union[sympy.Expr, int]], str],
    tensor_shape: Union[tuple[int, int], tuple[int, int, int]],
    dtype: Dtype,
    index_expr: sympy.Expr,
    writer: _Writer,
    write_name=True,
) -> None:
    rank = len(tensor_shape)
    assert all(s.name[0] == "p" for s in index_expr.free_symbols)

    writer.writeline("// Print " + buffer_name)
    writer.writeline("{")
    with writer.indent_block():
        if write_name:
            writer.writeline('printf("\\n");')
            writer.writeline(f'printf("{buffer_name}\\n");')

        shape_str = "x".join(str(v) for v in tensor_shape)
        writer.writeline(f'printf("{shape_str}\\n");')

        for idx in range(rank):
            sym = sympy.symbols(f"p{idx}")
            idx = int(sym.name[1:])
            it_name = string.ascii_letters[idx]
            size = tensor_shape[idx]
            writer.writeline(
                f"for (size_t {it_name} = 0; {it_name} < {size}; {it_name}++) {{"
            )
            index_expr = index_expr.subs(sym, f"_{it_name}")

        with writer.indent_block():
            writer.writeline(
                f'printf("%" {dtype.int_fmt_macro} " ", {buffer_ref_fn(index_expr)});'
            )

        if rank:
            writer.writeline("}")
        for idx in range(rank - 1):
            writer.writeline(f'printf("\\n");')
            writer.writeline("}")
    writer.writeline("}")


@dataclasses.dataclass(frozen=True)
class _OperandDetails:
    """Data about an Impl operand commonly moved together during codegen.

    This tuple contains a reference to the Tensor/Tile itself, the current index
    expression mapping those dimensions to the underlying buffer, and the
    concrete shape of the *origin* of the tensor.
    """

    def __post_init__(self):
        assert all(d > 0 for d in self.concrete_origin_shape)

    c_tensor: "_CTensor"
    index_expr: sympy.Expr
    # concrete_origin_shape is usually greater than a tile size in each
    # corresponding dimension, but might be smaller in boundary cases
    # (where the tile is effectively truncated).
    concrete_origin_shape: tuple[int, ...]


@dataclasses.dataclass(frozen=True)
class _OperandDetailsExt(_OperandDetails):
    subscripts: tuple[int, ...]
    operand: TensorLike


@dataclasses.dataclass(frozen=True)
class _LoopNestDescription:
    """Structures returned by _compute_tile_out_loop_nest."""

    subscripts_to_steps: Sequence[tuple[int, int]]
    body_index_exprs: Sequence[sympy.Expr]
    body_shapes: Sequence[tuple[int, ...]]
    is_boundary: bool


def _emit_tile_out_loop_nest(
    remaining_subscripts: list[int],  # Reduces each step; base case = empty
    op_details: Sequence[_OperandDetailsExt],
    parallel: bool,
    inner_codegen: Callable[[Sequence[_OperandDetails]], None],
) -> None:
    namer, writer = _namer.get(), _writer.get()

    # Compute steps and drop subscripts that have no full steps.
    # We do this first so that we know how many loops we're going to
    # emit.
    #
    # TODO: Move emitting_steps into compute.
    emitting_steps: list[tuple[int, int, int]] = []
    for subscript in remaining_subscripts:
        full_steps, has_boundary = _calc_steps(subscript, op_details)
        if full_steps != 0:
            emitting_steps.append((subscript, full_steps, has_boundary))

    # Generate new names for loop iterators.
    it_var_names = None
    if not _unroll.get():
        it_var_names = {s: namer.fresh_name("t") for s, _, _ in emitting_steps}

    # Emit loops.
    for loop_plan in _compute_tile_out_loop_nest(
        emitting_steps, it_var_names, op_details
    ):
        assert it_var_names is not None

        if len(loop_plan.subscripts_to_steps):
            if parallel and not loop_plan.is_boundary:
                writer.writeline(
                    "#pragma omp parallel for "
                    f"collapse({len(loop_plan.subscripts_to_steps)}) "
                    "schedule(static)"
                )
            for sub, steps in loop_plan.subscripts_to_steps:
                it_var = it_var_names[sub]
                writer.writeline(
                    f"for (int {it_var} = 0; {it_var} < {steps}; {it_var}++) {{"
                )

            if len(loop_plan.subscripts_to_steps):
                writer.indent()

        inner_codegen(
            [
                _OperandDetailsExt(d.c_tensor, e, tuple(s), d.subscripts, d.operand)
                for d, e, s in zip(
                    op_details, loop_plan.body_index_exprs, loop_plan.body_shapes
                )
            ]
        )
        if len(loop_plan.subscripts_to_steps):
            writer.dedent()
            for _ in loop_plan.subscripts_to_steps:
                writer.writeline("}")


def _compute_tile_out_loop_nest(
    emitting_steps: Sequence[tuple[int, int, int]],
    it_var_names: Optional[Mapping[int, str]],
    op_details: Sequence[_OperandDetailsExt],
) -> Iterable[_LoopNestDescription]:
    # The following would be much faster if we sharing prefixes and didn't
    # enumerate combos where boundaries are impossible.
    if _unroll.get():
        raise NotImplementedError()
    assert it_var_names is not None

    for combo in itertools.product([False, True], repeat=len(emitting_steps)):
        # Ignore any combo. where at least one selected boundary dim. is empty.
        if any(b and not hb for b, (_, _, hb) in zip(combo, emitting_steps)):
            continue

        subscripts_to_loop_over: list[tuple[int, int]] = []
        new_index_exprs = [d.index_expr for d in op_details]
        concrete_shapes = [list(d.concrete_origin_shape) for d in op_details]
        for bit, (sub, full_steps, _) in zip(combo, emitting_steps):
            if bit:
                tile_idx_symbol = full_steps
            else:
                tile_idx_symbol = it_var_names[sub]
                subscripts_to_loop_over.append((sub, full_steps))

            new_index_exprs = _update_index_exprs(
                new_index_exprs, sub, tile_idx_symbol, op_details
            )
            for bcs, o in zip(concrete_shapes, op_details):
                if not isinstance(o.operand, Tile):
                    continue
                for sidx, s in enumerate(o.subscripts):
                    if s == sub:
                        if bit:
                            bcs[sidx] = o.operand.boundary_size(
                                sidx, o.concrete_origin_shape[sidx]
                            )
                        else:
                            bcs[sidx] = o.operand.dim_sizes[sidx]
        yield _LoopNestDescription(
            subscripts_to_loop_over,
            new_index_exprs,
            list(map(tuple, concrete_shapes)),
            is_boundary=any(combo),
        )


def _calc_steps(
    it_subscript: int, op_details: Sequence[_OperandDetailsExt]
) -> tuple[int, bool]:
    # The following gathers the number of steps (both full and boundary) as well
    # as whether or not a boundary tile exists. While boundary tile sizes
    # differ, presence of one should be consistent across all operands.
    # As a bit of defensive programming, the following also checks that this
    # is consistent across all operands and matching subscripts.
    partial_steps = None
    has_boundary = None
    for details in op_details:
        if not isinstance(details.operand, Tile):
            continue
        for dim, sub in enumerate(details.subscripts):
            if sub != it_subscript:
                continue
            new_partial_steps = details.operand.steps_dim(
                dim, details.concrete_origin_shape[dim]
            )
            new_has_boundary = bool(
                details.operand.boundary_size(dim, details.concrete_origin_shape[dim])
            )
            if partial_steps is None:
                partial_steps = new_partial_steps
                has_boundary = new_has_boundary
            assert new_partial_steps == partial_steps
            assert new_has_boundary == has_boundary
    assert isinstance(partial_steps, int) and isinstance(has_boundary, bool)

    full_steps = partial_steps - 1 if has_boundary else partial_steps

    return full_steps, has_boundary


def _update_index_exprs(
    orig_index_exprs: Iterable[sympy.Expr],
    it_subscript: int,
    it_var: Union[str, int],
    op_details: Iterable[_OperandDetailsExt],
) -> Sequence[sympy.Expr]:
    """Update operand indexing expressions for an introduced C loop.

    Specifically, this function returns indexing expressions---one for each given
    _OperandDetails---which have had dimensions corresponding to it_subscript replaced
    by the operand's logical indexing expression and the given it_var.

    :param it_var: Either the name of the iteration variable or an integer constant.
    """
    # Prefix with an underscore if this is a string (symbol name). This is the naming
    # scheme codegen uses for symbols corresponding to names in the target language.
    if isinstance(it_var, str):
        it_var = "_" + it_var

    new_index_exprs = []
    for d, orig_idx_expr in zip(op_details, orig_index_exprs):
        # No logical indexing expressions defined for Tensors. Forward their
        # (buffer) indexing expressions.
        if isinstance(d.operand, Tensor):
            new_index_exprs.append(orig_idx_expr)
            continue
        assert isinstance(d.operand, Tile)
        # For each subscript-matching dimension in this operand, update
        # the operand's corresponding indexing expression with the newly
        # introduced loop iterator variable name and the Expr mapping points
        # in the tile's coordinate space to that of its origin.
        all_substitutions = {}
        for idx, subscript in enumerate(d.subscripts):
            if subscript != it_subscript:
                continue
            new_expr = indexexpr.logical_indexing_expr(d.operand, idx)
            new_expr = new_expr.subs(sympy.symbols(f"i{idx}"), it_var)
            all_substitutions[sympy.symbols(f"p{idx}")] = new_expr
        new_index_exprs.append(orig_idx_expr.subs(all_substitutions))
    return new_index_exprs


class _CTensor(abc.ABC):
    @abc.abstractmethod
    def c_index(self, expr, reinterpret: Optional[str] = None) -> str:
        """Return a C expression referring to the value at a given expression.

        Additionally, `reinterpret` may be provided to introduce a type cast.
        This is useful for interpreting a (partial) buffer as a vector type.
        """
        raise NotImplementedError()

    def c_index_ptr(self, expr, reinterpret: Optional[str] = None):
        if reinterpret:
            raise NotImplementedError()
        ptr_str = f"&{self.c_index(expr)}"
        if ptr_str.endswith("[0]"):
            ptr_str = ptr_str[:-3]
        return ptr_str

    @abc.abstractmethod
    def emit(self, zero_init=True) -> "_CNameTensor":
        raise NotImplementedError()

    @abc.abstractmethod
    def emit_free(self):
        raise NotImplementedError()

    @property
    def declared_type(self) -> str:
        raise NotImplementedError()


class _CNameTensor(_CTensor):
    name: str


@dataclasses.dataclass(frozen=True)
class _CPtr(_CNameTensor):
    name: str
    backing_tensor: _CTensor

    @property
    def dtype(self) -> Dtype:
        return self.backing_tensor.dtype

    def c_index(self, expr, reinterpret: Optional[str] = None) -> str:
        s = f"{self.name}[{_expr_to_c(expr)}]"
        if reinterpret:
            s = f"*({reinterpret} *)(&{s})"
        return s

    def _bad_new_c_index(self, expr, run=1) -> str:
        # TODO: How's this prototype implementation where we just substitute the name and dereference?
        new_backing_tensor = dataclasses.replace(self.backing_tensor, name=self.name)
        # extra = " /* run={run} */" if run > 1 else ""
        extra = ""
        s = f"*({new_backing_tensor.c_index(expr, run=run)}{extra})"
        o = self._orig_c_index(expr, run=run)
        # assert s == o, f"{s} != {o}"
        # if s != o:
        #     o = f"({o} /* alt={s} */)"
        return o

    def _orig_c_index(self, expr, run=1) -> str:
        # TODO: Specialize below.
        if run != 1:
            return f"({self.name}[{_expr_to_c(expr)}])"
        return f"{self.name}[{_expr_to_c(expr)}]"

    def c_index_ptr(self, expr, reinterpret: Optional[str] = None):
        if reinterpret:
            raise NotImplementedError()
        return f"{self.name} + {_expr_to_c(expr)}"

    def emit_free(self):
        raise NotImplementedError()

    def emit(self):
        # return self
        raise NotImplementedError()


# TODO: Merge with _CHeapArray.
@dataclasses.dataclass(frozen=True)
class _CUnsizedHeapArray(_CNameTensor):
    name: str
    dtype: Dtype

    def c_index(self, expr, reinterpret: Optional[str] = None) -> str:
        if reinterpret:
            raise NotImplementedError()
        return f"{self.name}[{_expr_to_c(expr)}]"

    def c_index_ptr(self, expr, reinterpret: Optional[str] = None):
        if reinterpret:
            raise NotImplementedError()
        return f"{self.name} + {_expr_to_c(expr)}"

    def emit_free(self):
        _writer.get().writeline(f"free({self.name});")

    @property
    def declared_type(self) -> str:
        return self.dtype.c_type


@dataclasses.dataclass(frozen=True)
class _CHeapArray(_CNameTensor):
    name: str
    size: int
    dtype: Dtype

    def emit(self, zero_init=True) -> "_CHeapArray":
        writer = _writer.get()
        writer.writeline(f"{self.dtype.c_type} *restrict {self.name};")
        writer.writeline(
            f"posix_memalign((void **)&{self.name}, 128, {self.size}*sizeof({self.dtype.c_type}));  // TODO: Handle return"
        )
        if zero_init:
            writer.writeline(
                f"memset({self.name}, 0, {self.size}*sizeof({self.dtype.c_type}));"
            )
        return self

    def c_index(self, expr, reinterpret: Optional[str] = None) -> str:
        if reinterpret:
            raise NotImplementedError()
        return f"{self.name}[{_expr_to_c(expr)}]"

    def c_index_ptr(self, expr, reinterpret: Optional[str] = None):
        if reinterpret:
            raise NotImplementedError()
        return f"({self.name} + {_expr_to_c(expr)})"

    def emit_free(self):
        _writer.get().writeline(f"free({self.name});")

    @property
    def declared_type(self) -> str:
        return self.dtype.c_type


@dataclasses.dataclass(frozen=True)
class _CStackArray(_CNameTensor):
    name: str
    size: int
    dtype: Dtype

    def c_index(self, expr, reinterpret: Optional[str] = None) -> str:
        if reinterpret:
            raise NotImplementedError()
        return f"{self.name}[{_expr_to_c(expr)}]"

    def c_index_ptr(self, expr, reinterpret: Optional[str] = None):
        if reinterpret:
            raise NotImplementedError()
        return "&" + self.c_index(expr)

    def emit_free(self):
        pass

    def emit(self) -> "_CStackArray":
        _writer.get().writeline(
            f"{self.dtype.c_type} {self.name}[{self.size}] __attribute__((aligned (128))) = {{0}};"
        )
        return self


@dataclasses.dataclass(frozen=True)
class _CVecVar(_CNameTensor):
    name: str
    size: int
    dtype: Dtype

    def c_index(self, expr, reinterpret: Optional[str] = None) -> str:
        if reinterpret:
            assert expr == sympy.core.numbers.Zero()
            return f"*({reinterpret} *)(&{self.name})"
        return f"{self.name}[{_expr_to_c(expr)}]"

    def c_index_ptr(self, expr, reinterpret: Optional[str] = None):
        if reinterpret:
            raise NotImplementedError()
        if expr == sympy.core.numbers.Zero():
            return "&" + self.name
        return "&" + self.c_index(expr)

    def emit_free(self):
        pass

    def emit(self) -> "_CVecVar":
        # Allocate and zero the register.
        _writer.get().writeline(f"{self.declared_type} {self.name} = {{0}};")
        return self

    def vec(self) -> str:
        return self.c_index(0, reinterpret=self.declared_type)

    @property
    def declared_type(self) -> str:
        return _GCC_VEC_TYPES[(self.dtype, self.size)][1]

    @staticmethod
    def accepts(dtype: Dtype, size: int) -> bool:
        """Returns True if there exists a vector type for dtype and byte count."""
        return (dtype, size) in _GCC_VEC_TYPES


@dataclasses.dataclass(frozen=True)
class _CValueVar(_CNameTensor):
    name: str
    dtype: Dtype

    def c_index(self, expr, reinterpret: Optional[str] = None) -> str:
        if reinterpret:
            raise NotImplementedError()
        # TODO: Check that expr evaluates to 0
        return self.name

    def emit_free(self):
        pass

    def emit(self) -> "_CValueVar":
        _writer.get().writeline(f"{self.dtype.c_type} {self.name} = 0;")
        return self


def _make_buffer(size: int, dtype: Dtype, bank: str) -> _CNameTensor:
    name = _namer.get().fresh_name("buf")
    if (size * dtype.size) > STACK_CUTOFF:
        return _CHeapArray(name, size, dtype)
    elif size > 1:
        if _SIMD_MOVES and bank == "RF" and _CVecVar.accepts(dtype, size):
            return _CVecVar(name, size, dtype)
        else:
            return _CStackArray(name, size, dtype)
    else:
        return _CValueVar(name, dtype)


@dataclasses.dataclass(frozen=True)
class _CHvxVectors(_CTensor):
    names: list[str]
    dtype_bytes: int

    # TODO: Use this static emit pattern for all _CTensor types
    @staticmethod
    def emit(tensor: hexagon.HvxVmemTensor) -> "_CHvxVectors":
        namer, writer = _namer.get(), _writer.get()
        assert (tensor.volume * tensor.dtype.size) % 128 == 0
        names = []
        for _ in range(tensor.vector_count):
            new_name = namer.fresh_name("vv")
            writer.writeline(f"HVX_Vector {new_name};")
            names.append(new_name)
        return _CHvxVectors(names=names, dtype_bytes=tensor.dtype.size)

    def c_index(self, expr, reinterpret: Optional[str] = None) -> str:
        if reinterpret:
            raise NotImplementedError()
        offset = int(expr)
        assert 128 % self.dtype_bytes == 0
        increment = 128 // self.dtype_bytes

        if offset % increment != 0:
            raise ValueError(
                f"Unexpected expression: {expr}. HVX vectors can only be indexed by "
                f"the first coordinate in their corresponding vector tile."
            )
        return self.names[offset // increment]

    def emit_free(self):
        pass


@contextlib.contextmanager
def _emit_assignment_copy(
    source: TensorLike,
    destination: TensorBase,
    source_index_expr: sympy.Expr,
    destination_index_expr: sympy.Expr,
    concrete_shape: tuple[int, ...],
    source_c_buf: _CTensor,
    dest_c_buf: _CNameTensor,
    is_input: bool,
    is_output: bool,
):
    assert is_input or is_output
    assert len(source.dim_sizes) == len(destination.dim_sizes)

    writer = _writer.get()

    def inner_emit_standard(for_output: bool):
        nonlocal source_index_expr, destination_index_expr, source_c_buf, dest_c_buf
        with _emit_loop_nest_for_shape(concrete_shape) as loop_subs:
            # Substitute the loop iterator names into the source and destination
            # index expressions.
            substitutions = {
                f"p{dim}": (s if isinstance(s, int) else f"_{s}")
                for dim, s in enumerate(loop_subs)
            }
            subbed_source_index_expr = source_index_expr.subs(substitutions)
            subbed_destination_index_expr = destination_index_expr.subs(substitutions)

            left = dest_c_buf.c_index(subbed_destination_index_expr)
            right = source_c_buf.c_index(subbed_source_index_expr)
            if for_output:
                left, right = right, left
            writer.writeline(f"{left} = {right};")

    def inner_emit_vec(for_output: bool):
        nonlocal source_index_expr, source_c_buf, dest_c_buf
        assert isinstance(dest_c_buf, _CVecVar)
        left = dest_c_buf.vec()
        right = source_c_buf.c_index(
            expr_utils.zero_points(source_index_expr),
            reinterpret=dest_c_buf.declared_type,
        )
        if for_output:
            left, right = right, left
        writer.writeline(f"{left} = {right};")

    inner_emit = inner_emit_standard
    # if isinstance(dest_c_buf, _CVecVar):
    #     inner_emit = inner_emit_vec

    inner_emit(False)
    yield
    if is_output:
        inner_emit(True)
    dest_c_buf.emit_free()


@contextlib.contextmanager
def _emit_loop_nest_for_shape(shape: Sequence[int]):
    if _unroll.get():
        warnings.warn(
            "Unrolling not implemented for _emit_loop_nest_for_shape; will be ignored"
        )
    namer, writer = _namer.get(), _writer.get()
    subs = []
    for dim_size in shape:
        n = namer.fresh_name("i")
        if dim_size > 1:
            writer.writeline(f"for (int {n} = 0; {n} < {dim_size}; {n}++) {{")
            writer.indent()
            subs.append(n)
        else:
            subs.append(0)
    yield subs
    for dim_size in shape:
        if dim_size > 1:
            writer.dedent()
            writer.writeline("}")


def _inner_generate_c(imp: impl.AppliedImpl, op_details: Sequence[_OperandDetails]):
    assert imp.is_scheduled
    assert len(op_details) == len(imp.inputs) + 1

    namer, writer = _namer.get(), _writer.get()

    writer.set_impl(imp)

    if isinstance(imp, impl.Loop):
        # TODO: Add a comment about why the following is `imp.inner`, not `imp`.
        _emit_tile_out_loop_nest(
            list(imp.subscripts),
            [
                _OperandDetailsExt(
                    o.c_tensor, o.index_expr, o.concrete_origin_shape, subs, operand
                )
                for o, subs, operand in zip(
                    op_details,
                    imp.inner.spec.operands_dim_subscripts(),
                    imp.inner.operands,
                )
            ],
            imp.parallel,
            inner_codegen=lambda details: _inner_generate_c(imp.inner, details),
        )
    elif isinstance(imp, impl.Pipeline):
        inps_op_details = op_details[:-1]
        output_op_details = op_details[-1]

        # First stage
        assert isinstance(imp.stages[0].output, Tensor)

        last_c_buf = _make_buffer(
<<<<<<< HEAD
            imp.stages[0].output.volume,
            imp.stages[0].output.dtype,
            imp.stages[0].output.bank,
=======
            imp.stages[0].output.spec.volume, imp.stages[0].output.spec.dtype
>>>>>>> 2626b17b
        ).emit()
        cur_slice = slice(-len(imp.stages[0].inputs), len(inps_op_details))
        cur_out = _pipeline_emit_stage(
            imp.stages[0], inps_op_details[cur_slice], last_c_buf, None, None
        )
        cur_slice = slice(
            1 + cur_slice.start - len(imp.stages[1].inputs), cur_slice.start
        )

        # Intermediate stages
        for stage, next_stage in zip(imp.stages[1:], imp.stages[2:]):
            assert isinstance(stage.output, Tensor)

<<<<<<< HEAD
            new_c_buf = _make_buffer(
                stage.output.volume, stage.output.dtype, stage.output.bank
            ).emit()
=======
            new_c_buf = _make_buffer(stage.output.spec.volume, stage.output.dtype).emit()
>>>>>>> 2626b17b
            cur_out = _pipeline_emit_stage(
                stage, inps_op_details[cur_slice], new_c_buf, cur_out, None
            )
            last_c_buf.emit_free()
            last_c_buf = new_c_buf
            cur_slice = slice(
                1 + cur_slice.start - len(next_stage.inputs), cur_slice.start
            )

        # Last stage
        cur_out = _pipeline_emit_stage(
            imp.stages[-1],
            inps_op_details[cur_slice],
            output_op_details.c_tensor,
            cur_out,
            output_op_details,
        )
        last_c_buf.emit_free()
        assert (
            cur_out.concrete_origin_shape == output_op_details.concrete_origin_shape
        ), "Final stage output shape didn't match Pipeline output shape"
    elif isinstance(imp, impl.Mult):
        l_ref, r_ref, o_ref = (d.c_tensor.c_index for d in op_details)
        l, r, o = (d.index_expr for d in op_details)
        # Zeroing the points below is safe because these Impls are applied only
        # to contiguous TensorSpecs. Zeroing produces a reference to the
        # beginning of those buffers.
        l = expr_utils.zero_points(l)
        r = expr_utils.zero_points(r)
        o = expr_utils.zero_points(o)
        writer.writeline(f"{o_ref(o)} += {l_ref(l)} * {r_ref(r)};  /* Mult */")
    elif isinstance(imp, impl.BroadcastVecMult):
        l, r, o = (d.index_expr for d in op_details)
        # Zeroing the points below is safe because these Impls are applied only
        # to contiguous TensorSpecs. Zeroing produces a reference to the
        # beginning of those buffers.
        r = expr_utils.zero_points(r)
        o = expr_utils.zero_points(o)
        out_shape = op_details[2].concrete_origin_shape
        rhs_volume = functools.reduce(
            operator.mul, op_details[1].concrete_origin_shape, 1
        )
        if rhs_volume < 8:  # TODO: <-- Get more general size
            # In the boundary case, we can't apply the vectorized op., so we'll
            # insert a naive multiplication loop.
            with _emit_loop_nest_for_shape(out_shape) as it_names:
                substitutions = {
                    f"p{dim}": (s if isinstance(s, int) else f"_{s}")
                    for dim, s in enumerate(it_names)
                }
                l, r, o = [d.index_expr.subs(substitutions) for d in op_details]
                l_ref, r_ref, o_ref = (d.c_tensor.c_index for d in op_details)
                writer.writeline(f"{o_ref(o)} += {l_ref(l)} * {r_ref(r)};  /* Mult */")
        else:
            assert rhs_volume == 8
            try:
                vtype = _GCC_VEC_TYPES[(imp.spec.operands[2].dtype, rhs_volume)][1]
            except Exception as e:
                print(
                    f"Got a {type(e)} for output operand: {op_details[-1].c_tensor}\n"
                    f"and spec {imp.spec}"
                )
                raise
            writer.writeline(
                f"*({vtype} *)({op_details[-1].c_tensor.c_index_ptr(o)}) "
                "+= "
                # f"{l_ref(l)} * "
                f"{op_details[0].c_tensor.c_index(l)} * "
                f"(*({vtype} *)({op_details[1].c_tensor.c_index_ptr(r)}));"
                " /* BroadcastVecMult */"
            )
    elif isinstance(imp, impl.HvxVrmpyaccVuwVubRub):
        lhs, rhs, out = op_details
        lhs_ref_fn, rhs_ref_fn, out_ref_fn = (
            d.c_tensor.c_index_ptr for d in op_details
        )

        assert imp.lhs.contiguous
        assert imp.rhs.contiguous
        assert imp.output.contiguous

        # Rewrite index exprs. to refer to first element.
        lhs_index_expr = expr_utils.zero_points(lhs.index_expr)
        rhs_index_expr = expr_utils.zero_points(rhs.index_expr)
        out_index_expr = expr_utils.zero_points(out.index_expr)

        out_val = f"*(HVX_Vector *)({out_ref_fn(out_index_expr)})"
        writer.writeline(f"{out_val} = Q6_Vuw_vrmpyacc_VuwVubRub(")
        writer.writeline(f"  {out_val},")
        writer.writeline(f"  *(HVX_Vector *)({lhs_ref_fn(lhs_index_expr)}),")
        writer.writeline(f"  *(uint32_t *)({rhs_ref_fn(rhs_index_expr)})")
        writer.writeline(f");")
    elif isinstance(imp, impl.DirectConv):
        if not all(d == 1 for d in imp.output.dim_sizes):
            raise Exception("Only 1x1x1 output shape DirectConvs supported")
        # TODO: Remove the following _OperandDetails "destructuring"
        operand_index_exprs = [d.index_expr for d in op_details]
        tensor_ref_fns = [d.c_tensor.c_index for d in op_details]

        img, _, _ = imp.operands
        if _unroll.get():
            raise NotImplementedError("unrolling not implemented for DirectConv")

        with _emit_loop_nest_for_shape(img.dim_sizes[1:]) as it_names:
            # Add 1 to dim because we're slicing off the first (batch) dim.
            substitutions = {
                f"p{dim + 1}": (s if isinstance(s, int) else f"_{s}")
                for dim, s in enumerate(it_names)
            }
            new_op_idx_exprs = [ie.subs(substitutions) for ie in operand_index_exprs]
            with writer.indent_block():
                in_i, in_f, o = new_op_idx_exprs

                # TODO: Remove following debug comment.
                writer.writeline(f"//  dest: {tensor_ref_fns[2]}")
                writer.writeline(f"//  left: {tensor_ref_fns[0]}")
                writer.writeline(f"// right: {tensor_ref_fns[1]}")
                writer.writeline(f"// in_i")
                writer.writeline(f"// in_i: {in_i}")
                writer.writeline(f"// in_f: {in_f}")
                writer.writeline(f"//    o: {o}")

                writer.writeline(
                    f"{tensor_ref_fns[2](o)} += {tensor_ref_fns[0](in_i)} * "
                    f"{tensor_ref_fns[1](in_f)};  /* DirectConv */"
                )
    elif isinstance(imp, impl.ReduceSum):
        if not all(d == 1 for d in imp.output.dim_sizes):
            raise Exception("Only 1x1x1 ReduceSums supported")
        # TODO: Remove the following _OperandDetails "destructuring"
        operand_index_exprs = [d.index_expr for d in op_details]
        tensor_ref_fns = [d.c_tensor.c_index for d in op_details]
        assert imp.is_scheduled
        i, o = operand_index_exprs
        writer.writeline(f"{tensor_ref_fns[1](o)} += {tensor_ref_fns[0](i)};")
    elif isinstance(imp, impl.MoveLet):
        source_idx = imp.source_idx
        assert (
            imp.inner.operands[source_idx] is imp.destination
        ), "MoveLet's inner Impl does not use destination tensor"

        # TODO: Remove the following "destructuring" of _OperandDetails
        operand_index_exprs = [d.index_expr for d in op_details]
        concrete_shapes = [d.concrete_origin_shape for d in op_details]

        concrete_shape = op_details[source_idx].concrete_origin_shape

        # On the Hexagon target:
        if current_system().has_hvx:
            if not imp.is_store and imp.destination.bank == "L2":
                assert imp.source.bank == "GL"
                _emit_hvx_l2fetch(imp, imp.is_store, op_details[source_idx])
                _inner_generate_c(imp.inner, op_details)
            # HVX scalar L1/dc-to-register case
            elif not imp.is_store and imp.destination.bank == "L1":
                assert imp.source.bank == "L2"
                _emit_hvx_dcfetch(imp, imp.operands[source_idx], op_details[source_idx])
                _inner_generate_c(imp.inner, op_details)
            elif imp.is_store and imp.destination.bank == "L2":
                # Generate no code for moves from L2 to global.
                assert imp.source.bank == "GL"
                _inner_generate_c(imp.inner, op_details)
            elif imp.is_store and imp.destination.bank == "L1":
                # Generate no code for writing from L1 back to L2
                assert imp.source.bank == "L2"
                _inner_generate_c(imp.inner, op_details)
            elif imp.destination.bank == "VMEM":
                assert imp.source.bank == "L2"
                _move_hvx_vmem(
                    imp,
                    source_idx,
                    [d.c_tensor for d in op_details],
                    operand_index_exprs,
                    concrete_shapes,
                )
            elif imp.destination.bank == "HexagonRF":
                _move_registers(
                    imp,
                    source_idx,
                    [d.c_tensor for d in op_details],
                    operand_index_exprs,
                    concrete_shapes,
                )
            else:
                word = "store" if imp.is_store else "load"
                raise Exception(f"Unexpected {word} case: {imp.destination.bank}")
        # On CPU and Hexagon targets: code is only generated (after the
        # previous cases) for MoveLet if there is a layout or contiguity change.
        # Otherwise, we just recurse.
        #
        elif imp.destination.bank == "RF":
            _move_registers(
                imp,
                source_idx,
                [d.c_tensor for d in op_details],
                operand_index_exprs,
                concrete_shapes,
            )
        else:
            _inner_generate_c(imp.inner, op_details)
    elif isinstance(imp, impl.HvxGemvmpybbwAsm):
        lhs, rhs, out = op_details
        lhs_ref_fn, rhs_ref_fn, out_ref_fn = (
            d.c_tensor.c_index_ptr for d in op_details
        )

        # Rewrite index exprs. to refer to first element.
        lhs_index_expr = expr_utils.zero_points(lhs.index_expr)
        rhs_index_expr = expr_utils.zero_points(rhs.index_expr)
        out_index_expr = expr_utils.zero_points(out.index_expr)

        k, n = rhs.concrete_origin_shape

        # Allocate an output buffer which is guaranteed to be aligned. This is
        # not an especially good solution as it stands: it consumes more memory
        # and potentially does a lot of unnecessary allocation. Ideally, the
        # TensorSpec should carry alignment guarantees when they exist and, even
        # if they don't, we could be able to: (a) introduce an aligned buffer
        # with the scheduling language rather than silently inside this Impl
        # leaf, and (b) bypass it when the output is, coincidentally, aligned.
        # TODO: Make these improvements.
        kout_name = namer.fresh_name("kout")
        misalign_name = namer.fresh_name("misalign")
        writer.writeline(
            f"const int8_t {misalign_name} = !is_aligned(({out_ref_fn(out_index_expr)}), 128);"
        )
        writer.writeline(f"int *restrict {kout_name};")
        writer.writeline(f"if ({misalign_name}) {{")
        with writer.indent_block():
            aligned_output = _CHeapArray(namer.fresh_name("ab"), n, Uint32)
            aligned_output.emit(zero_init=False)
            writer.writeline(f"{kout_name} = {aligned_output.c_index_ptr(0)};")
        writer.writeline("} else {")
        with writer.indent_block():
            writer.writeline(f"{kout_name} = {out_ref_fn(out_index_expr)};")
        writer.writeline("}")

        writer.writeline(f"gemvmpybbw_asm(")
        writer.writeline(f"  {lhs_ref_fn(lhs_index_expr)},")
        writer.writeline(f"  0,")
        writer.writeline(f"  {rhs_ref_fn(rhs_index_expr)},")
        writer.writeline(f"  0,")
        writer.writeline(f"  {kout_name},")
        writer.writeline(f"  {n},")
        writer.writeline(f"  {k}")
        writer.writeline(f");")

        writer.writeline(f"if ({misalign_name}) {{")
        with writer.indent_block():
            # Copy from the buffer that's guaranteed to be aligned to destination.
            writer.writeline("vmemcpy_asm(")
            writer.writeline(f"  (void *)({out_ref_fn(out_index_expr)}),")
            writer.writeline(f"  (void *){kout_name},")
            writer.writeline(f"  4*{n}")
            writer.writeline(");")
            writer.writeline(f"free({kout_name});")
        writer.writeline("}")
    elif isinstance(imp, impl.PadTranspack):
        # Make a _CHeapArray for the result of the pad2d_and_transpack call.
        source_op_details = op_details[imp.input_idx]
        concrete_shape = source_op_details.concrete_origin_shape
        assert len(concrete_shape) == 2
        result = _CUnsizedHeapArray(namer.fresh_name("tp"), Uint8)
        imp.destination.layout.buffer_indexing_expr(concrete_shape)

        new_op_details = list(op_details)
        new_op_details[imp.input_idx] = _OperandDetails(
            result, result_index_expr, concrete_origin_shape=concrete_shape
        )

        op_txt = op_details[imp.input_idx].c_tensor.c_index_ptr(
            expr_utils.zero_points(op_details[imp.input_idx].index_expr)
        )

        struct_name = namer.fresh_name("tst")
        writer.writeline(
            f"struct tensor *{struct_name} = malloc(sizeof(struct tensor));"
        )
        writer.writeline(f"{struct_name}->shape.batches = 1;")
        writer.writeline(f"{struct_name}->shape.height = 1;")
        writer.writeline(f"{struct_name}->shape.width = {concrete_shape[0]};")
        writer.writeline(f"{struct_name}->shape.depth = {concrete_shape[1]};")
        writer.writeline(f"{struct_name}->data = (void *){op_txt};")
        writer.writeline(
            f"uint8_t *{result.name} = pad2d_and_transpack({struct_name});"
        )
        _inner_generate_c(imp.inner, new_op_details)
        writer.writeline(f"free({result.name});")
        writer.writeline(f"free({struct_name});")
    else:
        raise NotImplementedError(f"Not implemented for {type(imp).__name__}")


def _pipeline_emit_stage(
    stage: impl.Impl,
    input_operand_details: Sequence[_OperandDetails],
    output_c_tensor: _CTensor,
    previous_output: Optional[_OperandDetails],  # None only on first stage.
    final_output: Optional[_OperandDetails],  # Non-None on last stage.
) -> _OperandDetails:
    """Emits code for one stage in a Pipeline.

    :param stage: The Impl for the stage.
    :param input_operand_details: _OperandDetails for the Pipeline inputs consumed by
      this stage.
    :param output_c_tensor: The _CTensor into which this stage will write output.
    :param previous_output: _OperandDetails describing the previous stage's output, if
      any. This should be the return value of the previous stage's _pipeline_emit_stage
      call; a caller should just forward it.
    :param final_output: The final output of the Pipeline, or `None` if the given stage
      is not the final stage in the pipeline.
    :return: An _OperandDetails describing the output of this stage. This should be
      given to the next stage's _pipeline_emit_stage call as `previous_output`.
    """
    assert not final_output or final_output.c_tensor is output_c_tensor, (
        "final_output provided, which happens on last stage of a Pipeline, "
        "but output_c_tensor was not the same as final_output.c_tensor"
    )

    # Previous stage's output is the new stage's first input. Update operand
    # details to reflect that. This functions `sl` argument corresponds to the
    # slice of Pipeline inputs that are fed to this stage, excluding the input
    # from any previous stage. (On the first stage, `prev_output is None`.)
    cur_c_tensors = [d.c_tensor for d in input_operand_details] + [output_c_tensor]
    cur_index_exprs = [d.index_expr for d in input_operand_details]
    cur_concrete_shapes = [d.concrete_origin_shape for d in input_operand_details]
    if previous_output:
        cur_c_tensors.insert(0, previous_output.c_tensor)
        cur_index_exprs.insert(0, previous_output.index_expr)
        cur_concrete_shapes.insert(0, previous_output.concrete_origin_shape)
    cur_concrete_shapes.append(stage.spec.calculate_output_shape(cur_concrete_shapes))

    # Complete cur_index_exprs with the output indexing expression. In the last stage of
    # a Pipeline, this final indexing expression is just passed in from the caller as
    # `output_index_expr`. In every other stage, this function computes it itself.
    if final_output:
        output_index_expr = final_output.index_expr
    else:
        assert isinstance(stage.output, Tensor)
        output_index_expr = stage.output.layout.buffer_indexing_expr(
            cur_concrete_shapes[-1]
        )
    cur_index_exprs.append(output_index_expr)

    _inner_generate_c(
        stage,
        [
            _OperandDetails(ct, ie, shp)
            for ct, ie, shp in zip(cur_c_tensors, cur_index_exprs, cur_concrete_shapes)
        ],
    )
    return _OperandDetails(
        cur_c_tensors[-1], cur_index_exprs[-1], cur_concrete_shapes[-1]
    )


def _emit_hvx_l2fetch(
    imp: impl.MoveLet, is_store: bool, source_operand: _OperandDetails
) -> None:
    assert isinstance(imp, impl.MoveLet)

    writer = _writer.get()

    # TODO: Assert we're *not* in a boundary loop
    assert not imp.is_store
    if not imp.prefetching:
        warnings.warn("l2fetch prefetching not implemented")

    if isinstance(imp.destination.layout, layouts.HexagonTranspacked):
        if len(imp.destination.dim_sizes) != 2:
            warnings.warn("Not emitting l2fetch for transpacked, non-rank-2 tensor")
            return
        h, w = imp.destination.dim_sizes
        assert h % 4 == 0 and w % 32 == 0, f"Unexpected shape: {h}-by-{w}"

        # Compute the *packed* logical width
        outer_w = imp.source.address_root.dim_sizes[1]
        outer_w = outer_w % -16

        # Set `w`, `h`, and `outer_w` to correspond to underlying memory layout.
        # (i.e., row-major)
        h = h // 4
        w = w * 4
        outer_w = outer_w * 4
    else:
        # Swap w and h if column-major.
        # TODO: Add test for following parameter choices.
        lod = utils.layout_ordered_dims(imp.destination)
        head, w = lod[:-1], lod[-1]
        h = functools.reduce(operator.mul, head, 1)
        assert w < 256, f"Maximum size of l2fetch is 255; tile width is: {w}"
        assert h < 256, f"Maximum size of l2fetch is 255; tile height is: {h}"
        outer_w = utils.layout_ordered_dims(imp.source.address_root)[1]

    stride = outer_w
    assert stride < 65536

    source_ref_ptr_fn = source_operand.c_tensor.c_index_ptr
    source_index_expr = expr_utils.zero_points(source_operand.index_expr)
    if not is_store:
        writer.writeline(
            f"l2fetch({source_ref_ptr_fn(source_index_expr)}, {stride}, {w}, {h});"
        )


def _emit_hvx_dcfetch(
    imp: impl.MoveLet, source: TensorLike, source_operand: _OperandDetails
) -> None:
    writer = _writer.get()

    if isinstance(source.layout, layouts.HexagonTranspacked):
        # TODO: Add support for HEXAGON_TRANSPACKED.
        raise NotImplementedError("dcfetch doesn't support HEXAGON_TRANSPACKED")

    if not imp.prefetching:
        warnings.warn("dcfetch prefetching not implemented")
    # TODO: Assert we're *not* in a boundary loop

    # TODO: Determine cache line size and implement a correct strategy.
    if _DCFETCH_EMIT_STRATEGY == "first-pt":
        source_ref_ptr_fn = source_operand.c_tensor.c_index_ptr
        source_index_expr = expr_utils.zero_points(source_operand.index_expr)
        writer.writeline(f"Q6_dcfetch_A({source_ref_ptr_fn(source_index_expr)});")
    elif _DCFETCH_EMIT_STRATEGY == "every-pt":
        # Just dcfetch every point not on the innermost dimension. We do this
        # because we don't know the cache line size.
        sizes_to_scan = source.dim_sizes[:-1]
        for dims in itertools.product(
            *[range(0, dim_max + 1) for dim_max in sizes_to_scan]
        ):
            enumerated = list(enumerate(dims))
            if isinstance(source.layout, layouts.ColMajor) and len(enumerated) > 1:
                enumerated = [enumerated[1], enumerated[0]] + enumerated[2:]
            subs = {f"p{i}": d for i, d in enumerated}
            for i in range(len(source.dim_sizes)):
                subs.setdefault(f"p{i}", 0)
            new_index_expr = source_operand.index_expr.subs(subs) + 512
            writer.writeline(f"Q6_dcfetch_A(&{source_ref_fn(new_index_expr)});")
    else:
        raise Exception("Unknown emit strategy: " + _DCFETCH_EMIT_STRATEGY)


def _move_hvx_vmem(
    imp: impl.MoveLet,
    source_idx,
    c_tensors: Sequence[_CTensor],
    operand_index_exprs,
    concrete_shapes,
):
    writer = _writer.get()

    # TODO: If source is contiguous, just assign. Else, add move loop.

    assert imp.destination.bank == "VMEM"
    assert isinstance(imp.destination, hexagon.HvxVmemTensor)
    if imp.prefetching:
        raise NotImplementedError()

    assert (
        imp.destination.dim_sizes == concrete_shapes[source_idx]
    ), "Shapes don't match. This may be a loop boundary."

    source_c_tensor = c_tensors[source_idx]
    source_index_expr = operand_index_exprs[source_idx]

    vectors = _CHvxVectors.emit(imp.destination)

    new_c_tensors = list(c_tensors)
    new_c_tensors[source_idx] = vectors

    new_operand_index_exprs = list(operand_index_exprs)
    # TODO: Do we need to call this both here and in _emit_assignment_copy?
    new_operand_index_exprs[source_idx] = imp.destination.layout.buffer_indexing_expr(
        concrete_shapes[source_idx]
    )

    slice_idx_exprs, slices_contig = _iter_vectors(imp.destination, source_index_expr)
    if slices_contig:
        # source_index_expr = source_index_expr.subs("p0", 0)
        for destination_name, slice_index_expr in zip(vectors.names, slice_idx_exprs):
            slice_index_expr = expr_utils.zero_points(slice_index_expr)
            writer.writeline(
                f"{destination_name} = *(HVX_Vector *)({source_c_tensor.c_index_ptr(slice_index_expr)});"
            )
        unroll_token = _unroll.set(True)
        _inner_generate_c(
            imp.inner,
            [
                _OperandDetails(*t)
                for t in zip(new_c_tensors, new_operand_index_exprs, concrete_shapes)
            ],
        )
        _unroll.reset(unroll_token)
        if imp.is_store:
            for destination_name, slice_index_expr in zip(
                vectors.names, slice_idx_exprs
            ):
                slice_index_expr = expr_utils.zero_points(slice_index_expr)
                writer.writeline(
                    f"*(HVX_Vector *)({source_c_tensor.c_index_ptr(slice_index_expr)}) = {destination_name};"
                )
    else:
        raise NotImplementedError(
            "The below needs to copy for *all* vectors in this tensor."
        )
        for destination_name, slice_index_expr in zip(vectors.names, slice_idx_exprs):
            # TODO: Can we use vgather here?
            # We don't assign with Q6_V_vzero() because this is a load, so it'll be
            # immediately filled.
            destination_index_expr = imp.destination.layout.buffer_indexing_expr(
                concrete_shape
            )

            with _emit_assignment_copy(
                imp.source,
                imp.destination,
                slice_index_expr,
                destination_index_expr,
                concrete_shapes[source_idx],
                source_ref_fn,
                vectors,
                is_input=(not imp.is_store),
                is_output=imp.is_store,
            ):
                unroll_token = _unroll.set(True)
                _inner_generate_c(
                    imp.inner,
                    new_tensor_ref_fns,
                    new_operand_index_exprs,
                    new_concrete_shapes,
                )
                _unroll.reset(unroll_token)


def _iter_vectors(
    destination: hexagon.HvxVmemTensor, source_index_expr: sympy.Expr
) -> tuple[Iterable[sympy.Expr], bool]:
    """Compute source slices for HVX vectors in `destination`.

    This doesn't accept a concrete shapes parameter because it is intended to only be
    used in non-boundary cases. (In that case, the destination and origin should already
    have the correct concrete shape.)

    :param destination:
    :param source_index_expr:
    :return: Indexing expressions for concrete source tensors corresponding to each
             concrete vector, as well as whether or not source tiles are contiguous.
    """
    vector_tiling = destination.simple_tile(destination.vector_shape)
    steps_dim: Callable[[int], int] = getattr(vector_tiling, "steps_dim", lambda _: 1)

    substitutions = {}
    for dim in range(len(vector_tiling.dim_sizes)):
        assert isinstance(vector_tiling, hexagon.HvxVmemSimpleTile)
        substitutions[f"p{dim}"] = indexexpr.logical_indexing_expr(vector_tiling, dim)
    source_index_expr = source_index_expr.subs(substitutions)

    exprs = []
    for step_idxs in itertools.product(  # Loop over each concrete vector tile
        *[range(steps_dim(i)) for i in range(len(vector_tiling.dim_sizes))]
    ):
        subs = {}
        for dim_idx, step in enumerate(step_idxs):
            subs[f"i{dim_idx}"] = step
        exprs.append(source_index_expr.subs(subs))
    assert len(exprs) == destination.vector_count

    # Calculate whether or not the tiles are contiguous in the backing address space.
    contiguous = utils.contiguous(
        (destination.vector_shape, destination.layout), destination.address_root
    )

    return exprs, contiguous


def _move_registers(
    impl,
    source_idx,
    c_tensors: Sequence[_CTensor],
    operand_index_exprs,
    concrete_shapes,
):
    assert (source_idx < len(impl.operands) - 1) == (not impl.is_store)
    assert (source_idx >= len(impl.operands) - 1) == impl.is_store

    dest_c_buf = _make_buffer(
        functools.reduce(operator.mul, concrete_shapes[source_idx], 1),
        impl.destination.dtype,
        impl.destination.bank,
    ).emit()

    # TODO: All of the below could be one _OperandDetails update

    new_operand_index_exprs = list(operand_index_exprs)
    # TODO: Do we need to call this both here and in _emit_assignment_copy?
    new_operand_index_exprs[source_idx] = impl.destination.layout.buffer_indexing_expr(
        concrete_shapes[source_idx]
    )

    new_concrete_shapes = list(concrete_shapes)
    new_concrete_shapes[source_idx] = concrete_shapes[source_idx]

    destination_index_expr = impl.destination.layout.buffer_indexing_expr(
        concrete_shapes[source_idx]
    )

    with _emit_assignment_copy(
        impl.operands[impl.source_idx],
        impl.destination,
        operand_index_exprs[source_idx],
        destination_index_expr,
        concrete_shapes[source_idx],
        c_tensors[source_idx],
        dest_c_buf,
        is_input=(not impl.is_store),
        is_output=impl.is_store,
    ):
        new_c_tensors = list(c_tensors)
        new_c_tensors[source_idx] = dest_c_buf
        _inner_generate_c(
            impl.inner,
            [
                _OperandDetails(c_tensor, idx_expr, shape)
                for c_tensor, idx_expr, shape in zip(
                    new_c_tensors,
                    new_operand_index_exprs,
                    new_concrete_shapes,
                )
            ],
        )


def _expr_to_c(expr: Union[sympy.Expr, int]) -> str:
    if isinstance(expr, int):
        return str(expr)
    substitutions = {}
    for sym in expr.free_symbols:
        if sym.name.startswith("_"):
            substitutions[sym] = sym.name[1:]
        else:
            raise ValueError(f"Found unbound symbols in expression: {expr}")

    def _inner_expr_to_c(expr):
        if isinstance(expr, sympy.Add):
            return "(" + " + ".join(_inner_expr_to_c(a) for a in expr.args) + ")"
        elif isinstance(expr, sympy.Mul):
            return "(" + " * ".join(_inner_expr_to_c(a) for a in expr.args) + ")"
        elif isinstance(expr, sympy.Mod):
            assert len(expr.args) == 2
            return "(" + " % ".join(_inner_expr_to_c(a) for a in expr.args) + ")"
        elif isinstance(expr, expr_utils.FloorDiv):
            assert len(expr.args) == 2
            return (
                f"({_inner_expr_to_c(expr.args[0])} / {_inner_expr_to_c(expr.args[1])})"
            )
        elif isinstance(expr, (sympy.Symbol, sympy.core.numbers.Integer)):
            return str(expr)
        elif isinstance(expr, sympy.UnevaluatedExpr):
            assert len(expr.args) == 1
            return _inner_expr_to_c(expr.args[0])
        else:
            raise ValueError(f"Cannot convert {type(expr)} to C")

    return _inner_expr_to_c(expr.subs(substitutions))


def generate_c(
    mode: Literal["kernel_only", "benchmark", "print_output"],
    imp: impl.Impl,
    out_fo,
    values=None,
) -> None:
    if values is None:
        values = [None] * (imp.operand_count - 1)
    values.append(None)  # for output, which is never initialized by caller

    namer = _Namer()
    writer = _Writer(out_fo)

    namer_token = _namer.set(namer)
    writer_token = _writer.set(writer)

    writer.writeline("#include <inttypes.h>")
    writer.writeline("#include <stdlib.h>")
    writer.writeline("#include <stdint.h>")
    writer.writeline("#include <stdio.h>")
    writer.writeline("#include <string.h>")
    writer.writeline("#include <time.h>")
    if _SIMD_MOVES:
        writer.writeline("#include <immintrin.h>")
    if current_system().has_hvx:
        writer.writeline("#include <hexagon_types.h>")
        writer.writeline("#include <hexagon_protos.h>")
        writer.writeline("#include <hvx_inlines.h>")
        writer.writeline("#include <hexagon_sim_timer.h>")

    writer.writeline("#define is_aligned(POINTER, BYTE_COUNT) \\")
    writer.writeline("  (((uintptr_t)(const void *)(POINTER)) % (BYTE_COUNT) == 0)")

    if _SIMD_MOVES:
        for (dt, bytes), (cnt, name) in _GCC_VEC_TYPES.items():
            writer.writeline(
                f"typedef {dt.c_type} {name} __attribute__ ((vector_size ({cnt})));"
            )

    # TODO: The following prelude is a mess. Include decls/defs on demand, and
    #  don't embed them here, in Python.

    if current_system().has_hvx:
        writer.writeline("struct shape {")
        writer.writeline("	union {")
        writer.writeline("		struct {")
        writer.writeline("			uint32_t batches;")
        writer.writeline("			uint32_t height;")
        writer.writeline("			uint32_t width;")
        writer.writeline("			uint32_t depth;")
        writer.writeline("		};")
        writer.writeline("		struct {")
        writer.writeline("			uint32_t filt_height;")
        writer.writeline("			uint32_t filt_width;")
        writer.writeline("			uint32_t filt_depth;")
        writer.writeline("			uint32_t filt_batches;")
        writer.writeline("		};")
        writer.writeline("		struct {")
        writer.writeline("			uint64_t batches_height;")
        writer.writeline("			uint64_t width_depth;")
        writer.writeline("		};")
        writer.writeline("		uint32_t dimension[4];")
        writer.writeline("	};")
        writer.writeline("};")
        writer.writeline("")
        writer.writeline("struct tensor {")
        writer.writeline("	struct shape shape;")
        writer.writeline("	void *data;")
        writer.writeline("};")
        writer.writeline("")
        writer.writeline(
            "static inline void __attribute__((always_inline)) l2pref(const void *p, uint32_t height, uint32_t width, uint32_t stride) {"
        )
        writer.writeline("#if defined(__hexagon__)")
        writer.writeline(
            "  uint64_t control = Q6_P_combine_RR(stride,Q6_R_combine_RlRl(width,height));"
        )
        writer.writeline('  asm volatile (" l2fetch(%0,%1) " : :"r"(p),"r"(control));')
        writer.writeline("#endif")
        writer.writeline("}")
        writer.writeline("")
        writer.writeline(
            "static inline void __attribute__((always_inline)) l2fetch(const void *p, uint32_t stride, uint32_t width, uint32_t height) {"
        )
        writer.writeline("  return l2pref(p,height,width,stride);")
        writer.writeline("}")
        writer.writeline("")
        writer.writeline("void vmemset_32_2d_general_asm(")
        writer.writeline("    void *dst,")
        writer.writeline("    int val,")
        writer.writeline("    int width,")
        writer.writeline("    int height,")
        writer.writeline("    int stride);")
        writer.writeline("")
        writer.writeline("#if defined(__hexagon__)")
        writer.writeline("void vmemcpy_asm(void *dst, const void *src, int len);")
        writer.writeline("#endif")
        writer.writeline("")
        writer.writeline("void vmemcpy_2d_asm(")
        writer.writeline("    unsigned wid,   ")
        writer.writeline("    unsigned ht,    ")
        writer.writeline("    void *dst,      ")
        writer.writeline("    int dst_pitch,  ")
        writer.writeline("    void const *src,")
        writer.writeline("    int src_pitch); ")
        writer.writeline("")
        writer.writeline("void vmemcpy_2d_general_asm(")
        writer.writeline("    unsigned wid,   ")
        writer.writeline("    unsigned ht,    ")
        writer.writeline("    void *dst,      ")
        writer.writeline("    int dst_pitch,  ")
        writer.writeline("    void const *src,")
        writer.writeline("    int src_pitch); ")
        writer.writeline("")
        writer.writeline("static void pad2d_generic(")
        writer.writeline("	void const *input_data, //  { inh,  inw ,  (elbytes)}")
        writer.writeline("	int input_height,")
        writer.writeline("	int input_width,")
        writer.writeline("	void *output_data, //  { outh,  outw ,  (elbytes)}")
        writer.writeline("	int output_height,")
        writer.writeline("	int output_width,")
        writer.writeline("	int pad_value,")
        writer.writeline("	int elbytes) // may be 1,2 or 4 (or any, if pad_value=0)")
        writer.writeline("{")
        writer.writeline("	if (elbytes == 1)")
        writer.writeline("		pad_value = Q6_R_vsplatb_R(pad_value);")
        writer.writeline("	else if (elbytes == 2)")
        writer.writeline("		pad_value = Q6_R_combine_RlRl(pad_value, pad_value);")
        writer.writeline("")
        writer.writeline("	const uint8_t *ptr_in = input_data;")
        writer.writeline("	uint8_t *ptr_out = output_data;")
        writer.writeline("	int pad_x = output_width - input_width;")
        writer.writeline("	int pad_y = output_height - input_height;")
        writer.writeline("	if (pad_x > 0)")
        writer.writeline("	{")
        writer.writeline("		vmemcpy_2d_general_asm(")
        writer.writeline(
            "			input_width * elbytes, input_height, // rect width, height"
        )
        writer.writeline("			ptr_out, output_width * elbytes,	 // dst address, stride")
        writer.writeline("			ptr_in, input_width * elbytes);")
        writer.writeline("		vmemset_32_2d_general_asm(")
        writer.writeline("			ptr_out + input_width * elbytes, // location")
        writer.writeline("			pad_value,						 // pad value (32 bits)")
        writer.writeline("			pad_x * elbytes, input_height,	 // w,h of region")
        writer.writeline("			output_width * elbytes			 // stride")
        writer.writeline("		);")
        writer.writeline("	}")
        writer.writeline("	else")
        writer.writeline("	{")
        writer.writeline(
            "		vmemcpy_asm(ptr_out, ptr_in, input_height * output_width * elbytes);"
        )
        writer.writeline("	}")
        writer.writeline("	if (pad_y > 0)")
        writer.writeline("	{")
        writer.writeline("		ptr_out += input_height * output_width * elbytes;")
        writer.writeline("		// fill as 'single row'")
        writer.writeline("		vmemset_32_2d_general_asm(")
        writer.writeline("			ptr_out,")
        writer.writeline("			pad_value,")
        writer.writeline("			pad_y * output_width * elbytes, 1, // width, height")
        writer.writeline("			0);")
        writer.writeline("	}")
        writer.writeline("}")
        writer.writeline("")
        writer.writeline("void pad2d(")
        writer.writeline(
            "	const uint8_t *input_data, int input_height, int input_width,"
        )
        writer.writeline(
            "	uint8_t *output_data, int output_height, int output_width, int pad_value)"
        )
        writer.writeline("{")
        writer.writeline("	pad2d_generic(input_data, input_height, input_width,")
        writer.writeline(
            "				  output_data, output_height, output_width, pad_value, sizeof(uint8_t));"
        )
        writer.writeline("}")
        writer.writeline("")
        writer.writeline("void transpack(")
        writer.writeline("	const uint8_t *in_data, int K, int M, uint8_t *out_data)")
        writer.writeline("{")
        writer.writeline("	int x, y, z;")
        writer.writeline("")
        writer.writeline("	//out_width = 32*K;")
        writer.writeline("	//out_height = M/32;")
        writer.writeline("")
        writer.writeline("	for (x = 0; x < M; x += 32)")
        writer.writeline("	{")
        writer.writeline("		for (y = 0; y < K; y += 4)")
        writer.writeline("			for (z = 0; z < 32; z += 1)")
        writer.writeline("			{")
        writer.writeline(
            "				out_data[32 * y + K * x + 4 * z + 0] = in_data[M * (y + 0) + x + z];"
        )
        writer.writeline(
            "				out_data[32 * y + K * x + 4 * z + 1] = in_data[M * (y + 1) + x + z];"
        )
        writer.writeline(
            "				out_data[32 * y + K * x + 4 * z + 2] = in_data[M * (y + 2) + x + z];"
        )
        writer.writeline(
            "				out_data[32 * y + K * x + 4 * z + 3] = in_data[M * (y + 3) + x + z];"
        )
        writer.writeline("			}")
        writer.writeline("	}")
        writer.writeline("	return;")
        writer.writeline("}")
        writer.writeline("")
        writer.writeline("/**")
        writer.writeline(" * Pads and transpacks the rhs operand.")
        writer.writeline(" */")
        writer.writeline(
            "uint8_t *pad2d_and_transpack(const struct tensor *const filt_tensor)"
        )
        writer.writeline("{")
        writer.writeline("	uint32_t filt_batches = filt_tensor->shape.filt_batches;")
        writer.writeline("	uint32_t filt_depth = filt_tensor->shape.filt_depth;")
        writer.writeline("	uint32_t out_depth = filt_batches;")
        writer.writeline("	uint8_t *filt = filt_tensor->data;")
        writer.writeline("#define BPAD 32")
        writer.writeline("#define APAD 16")
        writer.writeline("#define ALIGN_SIZE 128")
        writer.writeline(
            "	uint32_t filt_elements_pad = (filt_depth + APAD - 1) & (~(APAD - 1));"
        )
        writer.writeline("	int out_depth_pad = (out_depth + BPAD - 1) & ~(BPAD - 1);")
        writer.writeline("	uint32_t consts_size;")
        writer.writeline(
            "	filt_elements_pad = (filt_elements_pad < 32) ? 32 : filt_elements_pad;"
        )
        writer.writeline("	consts_size = filt_elements_pad * out_depth_pad;")
        writer.writeline("")
        writer.writeline("	// Allocate our result buffer")
        writer.writeline("	uint8_t *const opaque;")
        writer.writeline(
            "	if (posix_memalign((void **)&opaque, ALIGN_SIZE, consts_size) != 0)"
        )
        writer.writeline("	{")
        writer.writeline(
            'fprintf(stderr, "couldn\'t allocate buffer for const rearrangement\\n");'
        )
        writer.writeline("		exit(102);")
        writer.writeline("	}")
        writer.writeline("")
        writer.writeline("	// Allocate a temporary buffer for the output of pad2d.")
        writer.writeline("	uint8_t *const pad_output;")
        writer.writeline(
            "	if (posix_memalign((void **)&pad_output, ALIGN_SIZE, filt_elements_pad * out_depth_pad + 256) != 0)"
        )
        writer.writeline("	{")
        writer.writeline(
            '		fprintf(stderr, "couldn\'t allocate buffer pad2d output\\n");'
        )
        writer.writeline("		exit(103);")
        writer.writeline("	}")
        writer.writeline("")
        writer.writeline("	// Pad, transpose, and pack.")
        writer.writeline(
            "	pad2d(filt, filt_depth, out_depth, pad_output, filt_elements_pad, out_depth_pad, 0);"
        )
        writer.writeline(
            "	transpack(pad_output, filt_elements_pad, out_depth_pad, opaque);"
        )
        writer.writeline("")
        writer.writeline("	free(pad_output);")
        writer.writeline("	return opaque;")
        writer.writeline("}")
        writer.writeline("")
        writer.writeline("void gemvmpybbw_asm(")
        writer.writeline("    const uint8_t *x,")
        writer.writeline("    int x_offset,")
        writer.writeline("    const uint8_t *y,")
        writer.writeline("    int y_offset,")
        writer.writeline("    int *z,")
        writer.writeline("    int MSTEP,")
        writer.writeline("    int K);")
        writer.writeline("")

    if mode == "benchmark":
        # TODO: Don't branch on `has_hvx`. Abstract over Targets instead.
        if not current_system().has_hvx:
            writer.writeline(
                "struct timespec ts_diff(struct timespec start, struct timespec end) {"
            )
            with writer.indent_block():
                writer.writeline("struct timespec temp;")
                writer.writeline("if ((end.tv_nsec-start.tv_nsec)<0) {")
                with writer.indent_block():
                    writer.writeline("temp.tv_sec = end.tv_sec-start.tv_sec-1;")
                    writer.writeline(
                        "temp.tv_nsec = 1000000000+end.tv_nsec-start.tv_nsec;"
                    )
                writer.writeline("} else {")
                with writer.indent_block():
                    writer.writeline("temp.tv_sec = end.tv_sec-start.tv_sec;")
                    writer.writeline("temp.tv_nsec = end.tv_nsec-start.tv_nsec;")
                writer.writeline("}")
                writer.writeline("return temp;")
            writer.writeline("}")
            writer.writeline("")

    # Construct the program inputs, but don't emit anything yet.
    # NOTE: Names are assigned to each buffer here, and that name is used
    #   both as the parameter name for the kernel function and as the name
    #   inside main where it is allocated. (There's no treatment of aliasing.)
    tensor_names = []
    c_tensors = []
    index_exprs = []
<<<<<<< HEAD
    for operand, initial_value in zip(imp.operands, values):
        assert isinstance(operand, tensor.Tensor)
        c_buf = _make_buffer(operand.volume, operand.dtype, operand.bank)
=======
    for operand, initial_value in zip(imp.spec.operands, values):
        c_buf = _make_buffer(operand.volume, operand.dtype)
>>>>>>> 2626b17b
        index_exprs.append(operand.layout.buffer_indexing_expr(operand.dim_sizes))
        tensor_names.append(c_buf.name)
        c_tensors.append(c_buf)

    # Emit the kernel function
    writer.writeline("__attribute__((noinline))")
    writer.writeline("void kernel(")
    for operand_idx, operand in enumerate(imp.spec.operands):
        c_buf = c_tensors[operand_idx]
        term = ", " if operand_idx + 1 < len(imp.spec.operands) else ")"
        writer.writeline(f"  {operand.dtype.c_type} *restrict {c_buf.name}{term}")
    writer.writeline("{")
    with writer.indent_block():
        operand_details = [
            _OperandDetails(_CPtr(c_buf.name, c_buf), index_expr, shape)
            for c_buf, index_expr, shape in zip(
                c_tensors,
                index_exprs,
                (op.dim_sizes for op in imp.spec.operands),
            )
        ]
        _inner_generate_c(imp, operand_details)
    writer.writeline("}")
    writer.writeline("")

    # Emit the main function
    writer.writeline("int main() {")
    with writer.indent_block():
        for operand, c_buf, initial_value in zip(imp.spec.operands, c_tensors, values):
            c_buf.emit()
            if initial_value is not None:
                if not isinstance(operand.layout, layouts.RowMajor):
                    raise NotImplementedError(
                        "Initializing non-row-major tensors not yet implemented"
                    )
                for idx, el in enumerate(utils.flatten(initial_value)):
                    writer.writeline(
                        f"{c_buf.c_index(idx)} = ({operand.dtype.c_type})({el});"
                    )

        def kernel():
            nonlocal c_tensors
            call_args_str = ", ".join(c_buf.c_index_ptr(0) for c_buf in c_tensors)
            writer.writeline(f"kernel({call_args_str});")

        if mode == "kernel_only":
            kernel()
        elif mode == "benchmark":
            writer.writeline("// Inlined kernel follows. This is for warm-up.")
            kernel()

            # NOTE: This benchmark does not zero output memory after each iteration.
            #   As a result, the result may be incorrect, though the times are right.
            if current_system().has_hvx:
                writer.writeline(
                    "unsigned long long start = hexagon_sim_read_pcycles();"
                )
            else:
                writer.writeline("")
                writer.writeline("struct timespec start, end;")
                writer.writeline("clock_gettime(CLOCK_MONOTONIC, &start);")
                writer.writeline("#pragma clang loop unroll(disable)")
                writer.writeline(
                    f"for (unsigned long benchiter = 0; benchiter < {BENCH_ITERS}; ++benchiter) {{"
                )

            with writer.indent_block():
                kernel()
            if current_system().has_hvx:
                writer.writeline("unsigned long long end = hexagon_sim_read_pcycles();")
                writer.writeline('printf("pcycles: %llu\\n", end - start);')
            else:
                writer.writeline("}")
                writer.writeline("clock_gettime(CLOCK_MONOTONIC, &end);")
                writer.writeline("struct timespec delta = ts_diff(start, end);")
                writer.writeline(
                    'printf("cpu: %llds %lldns\\n", (long long)delta.tv_sec, (long long)delta.tv_nsec);'
                )
        elif mode == "print_output":
            kernel()
            _emit_tensor_print(
                tensor_names[-1],
                c_tensors[-1].c_index,
                cast(
                    Union[tuple[int, int], tuple[int, int, int]], imp.output.dim_sizes
                ),
                imp.output.dtype,
                index_exprs[-1],
                writer,
                write_name=False,
            )
        else:
            raise ValueError("Unknown mode: " + mode)

        for c_tensor in reversed(c_tensors):
            c_tensor.emit_free()
        writer.writeline("return 0;")
    writer.writeline("}")

    _namer.reset(namer_token)
    _writer.reset(writer_token)<|MERGE_RESOLUTION|>--- conflicted
+++ resolved
@@ -738,13 +738,9 @@
         assert isinstance(imp.stages[0].output, Tensor)
 
         last_c_buf = _make_buffer(
-<<<<<<< HEAD
-            imp.stages[0].output.volume,
-            imp.stages[0].output.dtype,
-            imp.stages[0].output.bank,
-=======
-            imp.stages[0].output.spec.volume, imp.stages[0].output.spec.dtype
->>>>>>> 2626b17b
+            imp.stages[0].spec.output.volume,
+            imp.stages[0].spec.output.dtype,
+            imp.stages[0].spec.output.bank,
         ).emit()
         cur_slice = slice(-len(imp.stages[0].inputs), len(inps_op_details))
         cur_out = _pipeline_emit_stage(
@@ -758,13 +754,9 @@
         for stage, next_stage in zip(imp.stages[1:], imp.stages[2:]):
             assert isinstance(stage.output, Tensor)
 
-<<<<<<< HEAD
             new_c_buf = _make_buffer(
-                stage.output.volume, stage.output.dtype, stage.output.bank
+                stage.spec.output.volume, stage.spec.output.dtype, stage.spec.output.bank
             ).emit()
-=======
-            new_c_buf = _make_buffer(stage.output.spec.volume, stage.output.dtype).emit()
->>>>>>> 2626b17b
             cur_out = _pipeline_emit_stage(
                 stage, inps_op_details[cur_slice], new_c_buf, cur_out, None
             )
@@ -1332,7 +1324,7 @@
         exprs.append(source_index_expr.subs(subs))
     assert len(exprs) == destination.vector_count
 
-    # Calculate whether or not the tiles are contiguous in the backing address space.
+    # Approximate whether or not the tiles are contiguous in the backing address space.
     contiguous = utils.contiguous(
         (destination.vector_shape, destination.layout), destination.address_root
     )
@@ -1741,14 +1733,8 @@
     tensor_names = []
     c_tensors = []
     index_exprs = []
-<<<<<<< HEAD
-    for operand, initial_value in zip(imp.operands, values):
-        assert isinstance(operand, tensor.Tensor)
+    for operand, initial_value in zip(imp.spec.operands, values):
         c_buf = _make_buffer(operand.volume, operand.dtype, operand.bank)
-=======
-    for operand, initial_value in zip(imp.spec.operands, values):
-        c_buf = _make_buffer(operand.volume, operand.dtype)
->>>>>>> 2626b17b
         index_exprs.append(operand.layout.buffer_indexing_expr(operand.dim_sizes))
         tensor_names.append(c_buf.name)
         c_tensors.append(c_buf)
