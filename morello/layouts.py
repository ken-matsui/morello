import dataclasses
import functools
import itertools
import math
import operator
from typing import TYPE_CHECKING, Any, Sequence, Union
import typing

import sympy

from . import dtypes, system_config
from .codegen.expr_utils import FloorDiv

if TYPE_CHECKING:
    from . import dtypes, layouts, specs


class Layout:
    """The layout of a tensor."""

    def buffer_indexing_expr(self, concrete_shape: Sequence[int]) -> sympy.Expr:
        raise NotImplementedError()

    def contiguous_top(self) -> Any:
        raise NotImplementedError()

    def tile_is_contiguous(self, contiguous) -> bool:
        raise NotImplementedError()

    def check_tile_contiguity(
        self, tile_shape: Sequence[int], parent_shape: Sequence[int], parent_contiguous,
    ) -> Any:
        """Test whether a tile of a particular shape and layout is contiguous.

        This returns `True` if a tile of a given shape and `self` layout, when
        coordinates are enumerated from the innermost `pn` to outermost `p0`
        logical dimension map to sequential addresses in memory.

        Notice: no information about tiling type is given, so the returned value
        must be true of any tile of any tensor of this layout.

        Implementations may under-approximate but will never return `True` if
        the tile is not contiguous.
        """
        raise NotImplementedError()

<<<<<<< HEAD
    @typing.final
    def _check_shared_contiguousness_conditions(
        self,
        tile_shape: Sequence[int],
        parent_shape: Sequence[int],
        parent_contiguous: bool,
    ):
        if any(t > p for t, p in zip(tile_shape, parent_shape)):
            raise ValueError(
                f"Tile shape {tile_shape} is larger than parent "
                f"shape {parent_shape}"
            )
        if all(d == 1 for d in tile_shape):
            return True
        if not parent_contiguous:
            return False
        return None

=======
>>>>>>> 105de7fa
    def estimate_cache_lines(
        self, shape: Sequence[int], dtype: dtypes.Dtype, contiguous: bool
    ) -> int:
        """Count the cache lines used to store a tensor of a given TensorSpec.

        It may overestimate the true number.
        """
        raise NotImplementedError()

    def applies_to_shape(self, shape: Sequence[int], dtype: "dtypes.Dtype") -> bool:
        return True

    def normalize(self) -> "Layout":
        return self

    @property
    def is_row_major(self) -> bool:
        return False

    def dim_drop(self, dropped_dims: frozenset[int]) -> "Layout":
        raise NotImplementedError()

    def transpose(self, swap_dims: tuple[int, int]) -> "Layout":
        raise NotImplementedError()


@dataclasses.dataclass(frozen=True)
class StandardLayout(Layout):

    dim_order: tuple[int, ...]

    def __post_init__(self):
        assert all(d >= 0 for d in self.dim_order)

    def contiguous_top(self) -> Any:
        return len(self.dim_order)

    def tile_is_contiguous(self, contiguous) -> bool:
        return contiguous == len(self.dim_order)

    def check_tile_contiguity(
        self, tile_shape: Sequence[int], parent_shape: Sequence[int], parent_contiguous,
    ) -> Any:
        if all(d == 1 for d in tile_shape):
            return self.contiguous_top()

        cnt = 1  # Skip first.

        def inner_loop(offset: int, comp):
            nonlocal cnt
            while cnt < len(tile_shape):
                phys_idx = self.dim_order[-cnt + offset]
                if tile_shape[phys_idx] != comp(phys_idx):
                    break
                cnt += 1

        inner_loop(0, lambda x: parent_shape[x])
        cnt = min(cnt, parent_contiguous)
        inner_loop(-1, lambda _: 1)
        return cnt

    def estimate_cache_lines(
        self, shape: Sequence[int], dtype: dtypes.Dtype, contiguous: bool
    ) -> int:
        line_size = system_config.current_system().line_size
        if contiguous:
            return math.ceil(
                (functools.reduce(operator.mul, shape, 1) * dtype.size) / line_size
            )
        else:
            lodims = self._layout_ordered_dims(shape)
            real_dims = [d for d in lodims if d > 1]
            if not real_dims:
                real_dims = [1]
            return functools.reduce(operator.mul, real_dims[:-1], 1) * math.ceil(
                (real_dims[-1] * dtype.size) / line_size
            )

    def buffer_indexing_expr(self, concrete_shape: Sequence[int]) -> sympy.Expr:
        assert len(concrete_shape) == len(self.dim_order)
        r = _general_index_expr(self.dim_order, concrete_shape)
        if isinstance(r, int):
            return sympy.Integer(r)
        return r

    @property
    def is_row_major(self) -> bool:
        if self.dim_order == tuple(range(len(self.dim_order))):
            return True
        return False

    def applies_to_shape(self, shape: Sequence[int], dtype: "dtypes.Dtype") -> bool:
        if not super().applies_to_shape(shape, dtype):
            return False
        if len(shape) != len(self.dim_order):
            return False
        return True

    def dim_drop(self, dropped_dims: frozenset[int]) -> "Layout":
        assert len(dropped_dims)
        new_dim_order = []
        for orig_dim in self.dim_order:
            if orig_dim not in dropped_dims:
                offset = len([d for d in dropped_dims if d < orig_dim])
                new_dim_order.append(orig_dim - offset)
        return StandardLayout(tuple(new_dim_order))

    def transpose(self, swap_dims: tuple[int, int]) -> "Layout":
        assert swap_dims[0] < swap_dims[1]
        new_dim_order = []
        for orig_dim in self.dim_order:
            if orig_dim == swap_dims[0]:
                new_dim_order.append(swap_dims[1])
            elif orig_dim == swap_dims[1]:
                new_dim_order.append(swap_dims[0])
            else:
                new_dim_order.append(orig_dim)
        return StandardLayout(tuple(new_dim_order))

    def _layout_ordered_dims(self, dim_sizes: Sequence[int]) -> tuple[int, ...]:
        assert len(dim_sizes) == len(
            self.dim_order
        ), f"Expected {len(self.dim_order)} dimensions, but given: {dim_sizes}"
        return tuple(dim_sizes[d] for d in self.dim_order)

    def __str__(self) -> str:
        if self.is_row_major:
            return "RM"
        if self.dim_order == (0, 2, 3, 1):
            return "NHWC"
        return f"<{','.join(map(str, self.dim_order))}>"


@dataclasses.dataclass(frozen=True)
class PackedLayout(Layout):
    dim_count: int
    strip_dim: int
    strip_size: int

    def __post_init__(self):
        # TODO: Instead of asserting below, add a test that this is equivalent
        assert self.strip_dim + 1 < self.dim_count

    # def applies_to(self, shape: Sequence[int]) -> bool:
    #     if len(shape) != self.dim_count:
    #         return False
    #     if shape[self.strip_dim] % self.strip_size != 0:
    #         return False
    #     return True

    def contiguous_top(self) -> Any:
        return self.dim_count + 1

    def tile_is_contiguous(self, contiguous) -> bool:
        return contiguous == self.dim_count + 1

    # TODO: Prefix calls with layout-checking assertions
    def check_tile_contiguity(
        self, tile_shape: Sequence[int], parent_shape: Sequence[int], parent_contiguous,
    ) -> Any:
        if len(parent_shape) != self.dim_count:
            raise ValueError(f"Expected rank-{self.dim_count} outer shape")
        if len(tile_shape) != self.dim_count:
            raise ValueError(f"Expected rank-{self.dim_count} tile")
        expanded_parent_shape = self._expand_shape(parent_shape)
        expanded_tile_shape = self._expand_shape(tile_shape)
        return row_major(len(expanded_parent_shape)).check_tile_contiguity(
            expanded_tile_shape, expanded_parent_shape, parent_contiguous
        )

    def buffer_indexing_expr(self, concrete_shape: Sequence[int]) -> sympy.Expr:
        if len(concrete_shape) != self.dim_count:
            raise ValueError(f"Expected rank-{self.dim_count} shape")

        if self._should_fall_back_to_row_major(concrete_shape):
            return row_major(self.dim_count).buffer_indexing_expr(concrete_shape)

        packing_p, last_p = sympy.symbols(f"p{self.strip_dim} p{len(concrete_shape)}")
        expanded = self._expand_shape(concrete_shape)
        idx_expr = row_major(len(expanded)).buffer_indexing_expr(expanded)
        idx_expr = idx_expr.subs(
            [
                (packing_p, FloorDiv(packing_p, self.strip_size)),
                (last_p, packing_p % self.strip_size),
            ],
            simultaneous=True,
        )
        return idx_expr

    def estimate_cache_lines(
        self, shape: Sequence[int], dtype: dtypes.Dtype, contiguous: bool
    ) -> int:
        # Estimate as if the tensor_spec were in row-major but had an extra dim.
        rm_like_shape = self._expand_shape(shape)

        # TODO: Make this more precise. It's always False right now.
        new_contiguous = False

        return row_major(len(rm_like_shape)).estimate_cache_lines(
            rm_like_shape, dtype, new_contiguous
        )

    def applies_to_shape(self, shape: Sequence[int], dtype: "dtypes.Dtype") -> bool:
        if self.dim_count != len(shape):
            return False
        # Only applies when the strip dimension is a multiple of the strip size.
        # TODO: Relax this.
        if shape[self.strip_dim] % self.strip_size != 0:
            return False
        return True

    def dim_drop(self, dropped_dims: frozenset[int]) -> "Layout":
        if self.strip_dim in dropped_dims:
            return row_major(self.dim_count).dim_drop(dropped_dims).normalize()

        after_strip_dim = frozenset(range(self.strip_dim + 1, self.dim_count))
        if after_strip_dim:
            if dropped_dims == after_strip_dim:
                return row_major(self.strip_dim + 1).normalize()
            elif dropped_dims.issuperset(after_strip_dim):
                return (
                    row_major(self.strip_dim + 1)
                    .dim_drop(dropped_dims - after_strip_dim)
                    .normalize()
                )

        return self

    def _expand_shape(self, shape: Sequence[int]) -> tuple[int, ...]:
        new_shape = list(shape)
        new_shape[self.strip_dim] = math.ceil(
            new_shape[self.strip_dim] / self.strip_size
        )
        new_shape.append(self.strip_size)
        assert all(d > 0 for d in new_shape)
        return tuple(new_shape)

    def _should_fall_back_to_row_major(self, shape: Sequence[int]) -> bool:
        if shape[self.strip_dim] % self.strip_size != 0:
            return True
        return False

    def __str__(self):
        if self == NCHWc4:
            return "NCHWc4"
        elif self == NCHWc32:
            return "NCHWc32"
        elif self == NCHWc64:
            return "NCHWc64"
        return f"pack({self.dim_count}, {self.strip_dim}, {self.strip_size})"


class HexagonTranspacked(Layout):
    def applies_to_shape(self, shape: Sequence[int], dtype: "dtypes.Dtype") -> bool:
        from .dtypes import Uint8

        if not super().applies_to_shape(shape, dtype):
            return False

        if dtype != Uint8:
            return False
        if len(shape) != 2:
            return False
        if shape[0] % 4 != 0 or shape[1] % 32 != 0:
            return False
        return True

    def buffer_indexing_expr(self, concrete_shape: Sequence[int]) -> sympy.Expr:
        # This layout is only used for Uint8, so the following will index
        # 128-bit blocks (vectors in HVX VMEM).
        orig_rows, orig_cols = concrete_shape
        padded_rows = orig_rows - orig_rows % -32
        p0, p1 = sympy.symbols("p0 p1")
        # Logical sizes for the 128-byte vectors.
        row_block = FloorDiv(p0, 4)
        col_block = FloorDiv(p1, 32)
        # The blocks in each dimension might differ because of padding, and this
        # can affect the offsets (e.g., by added intervening all-zero vectors).
        inner_offset = 4 * sympy.UnevaluatedExpr(p1 % 32) + sympy.UnevaluatedExpr(
            p0 % 4
        )
        block_rows = padded_rows // 4
        block_offset = (128 * block_rows * col_block) + row_block  # block offset
        return block_offset + inner_offset

    def __str__(self) -> str:
        return "TP"


NHWC = StandardLayout((0, 2, 3, 1))
NCHWc4 = PackedLayout(4, 1, 4)
NCHWc32 = PackedLayout(4, 1, 32)
NCHWc64 = PackedLayout(4, 1, 64)
HEXAGON_TRANSPACKED = HexagonTranspacked()  # singleton


def row_major(rank: int) -> StandardLayout:
    return StandardLayout(tuple(range(rank)))


def _general_index_expr(
    logical_dims: Sequence[int], shape: Sequence[int]
) -> Union[sympy.Expr, int]:
    assert logical_dims
    t, remaining_dims = logical_dims[-1], logical_dims[:-1]
    s = shape[t]
    p = sympy.symbols(f"p{t}") if s > 1 else 0
    if not remaining_dims:
        return p
    return _general_index_expr(remaining_dims, shape) * s + p


def _tensor_col_major_indexing_expr(rank: int) -> sympy.Expr:
    if rank == 2:
        p0, p1, s0 = sympy.symbols("p0 p1 s0")
        return (p1 * s0) + p0
    elif rank > 2:
        s, p = sympy.symbols(f"s{rank - 1}, p{rank - 1}")
        return _tensor_col_major_indexing_expr(rank - 1) * s + p
    else:
        raise ValueError("rank must be at least 2, but was " + str(rank))<|MERGE_RESOLUTION|>--- conflicted
+++ resolved
@@ -44,27 +44,6 @@
         """
         raise NotImplementedError()
 
-<<<<<<< HEAD
-    @typing.final
-    def _check_shared_contiguousness_conditions(
-        self,
-        tile_shape: Sequence[int],
-        parent_shape: Sequence[int],
-        parent_contiguous: bool,
-    ):
-        if any(t > p for t, p in zip(tile_shape, parent_shape)):
-            raise ValueError(
-                f"Tile shape {tile_shape} is larger than parent "
-                f"shape {parent_shape}"
-            )
-        if all(d == 1 for d in tile_shape):
-            return True
-        if not parent_contiguous:
-            return False
-        return None
-
-=======
->>>>>>> 105de7fa
     def estimate_cache_lines(
         self, shape: Sequence[int], dtype: dtypes.Dtype, contiguous: bool
     ) -> int:
