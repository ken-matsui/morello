<<<<<<< HEAD
from typing import Callable, Optional, Sequence
=======
from typing import Any, Callable, Optional
>>>>>>> 105de7fa

from hypothesis import strategies as st
import hypothesis

from morello import dtypes, impl, layouts, specs, system_config, tensor
from morello.system_config import cpu, hexagon

dtype_st = st.sampled_from([dtypes.Uint8, dtypes.Uint32])


@st.composite
def dim_st(draw, max_size: Optional[int] = None) -> int:
    if max_size is None:
        return draw(st.integers(min_value=1))
    return draw(st.integers(min_value=1, max_value=max_size))


@st.composite
def layout_st(
    draw,
    dtype=None,
    numels_ones: Optional[bool] = None,
    dim_sizes: Optional[tuple[int, ...]] = None,
) -> layouts.Layout:
    assert numels_ones is not None or dim_sizes
    if numels_ones is None:
        assert dim_sizes
        numels_ones = all(d == 1 for d in dim_sizes)

    target = system_config.current_target()
    if numels_ones:
        return layouts.row_major(len(dim_sizes))
    available_layouts = [
        l
        for l in target.all_layouts_for_shape(dim_sizes)
        if dim_sizes is None or dtype is None or l.applies_to_shape(dim_sizes, dtype)
    ]
    return draw(st.sampled_from(available_layouts))


@st.composite
def tensor_st(draw, *args, **kwargs):
    target = system_config.current_target()
    return target.tensor(spec=draw(tensorspec_st(*args, **kwargs)), name=draw(st.text()))


@st.composite
def tensorspec_st(
    draw,
    max_dim_size: Optional[int] = 128,
    min_dims: int = 1,
    max_dims: Optional[int] = None,
    layout_fn: Optional[Callable[[int], layouts.Layout]] = None,
    contiguous: Optional[Any] = None,
    fully_contiguous: bool = False,
) -> specs.TensorSpec:
    target = system_config.current_target()

    dim_sizes = draw(
        st.lists(
            dim_st(max_size=max_dim_size), min_size=min_dims, max_size=max_dims
        ).map(tuple)
    )
    dtype = draw(st.from_type(dtypes.Dtype))

    if layout_fn is None:
        layout = draw(layout_st(dim_sizes=dim_sizes, dtype=dtype))
    else:
        layout = layout_fn(len(dim_sizes))

    if contiguous is None:
        if isinstance(layout, layouts.StandardLayout):
            if fully_contiguous:
                contiguous = len(dim_sizes)
            else:
                contiguous = draw(st.integers(min_value=0, max_value=len(dim_sizes)))
        elif isinstance(layout, layouts.PackedLayout):
            if fully_contiguous:
                contiguous = len(dim_sizes) + 1
            else:
                contiguous = draw(
                    st.integers(min_value=0, max_value=len(dim_sizes) + 1)
                )
        else:
            raise NotImplementedError()

    return target.tensor_spec(
        dim_sizes,
        dtype=dtype,
        contiguous=contiguous,
        layout=layout,
        bank=draw(st.sampled_from(sorted(target.system.banks))),
    )


@st.composite
def matmul_spec_st(draw, max_dim_size: Optional[int] = 256):
    target = system_config.current_target()
    lhs_dtype = draw(st.from_type(dtypes.Dtype))
    rhs_dtype = draw(st.from_type(dtypes.Dtype))
    lhs = draw(tensorspec_st(max_dim_size=max_dim_size, min_dims=2, max_dims=2))
    rhs_dim_sizes = (lhs.dim_sizes[1], draw(dim_st(max_size=max_dim_size)))
    rhs = target.tensor_spec(
        dim_sizes=rhs_dim_sizes,
        dtype=lhs_dtype,
        contiguous=draw(st.integers(min_value=0, max_value=len(rhs_dim_sizes))),
        layout=draw(layout_st(dim_sizes=rhs_dim_sizes, dtype=lhs_dtype)),
        bank=draw(st.sampled_from(sorted(target.system.banks))),
    )
    out_dim_sizes = (lhs.dim_sizes[0], rhs.dim_sizes[1])
    out = target.tensor_spec(
        dim_sizes=out_dim_sizes,
        dtype=rhs_dtype,
        contiguous=draw(st.integers(min_value=0, max_value=len(out_dim_sizes))),
        layout=draw(layout_st(dim_sizes=out_dim_sizes, dtype=rhs_dtype)),
        bank=draw(st.sampled_from(sorted(target.system.banks))),
    )
    return specs.Matmul(lhs, rhs, out, serial_only=draw(st.booleans()))


@st.composite
def convolution_spec_st(draw, max_dim_size: Optional[int] = 32):
    target = system_config.current_target()
    filters_dtype = draw(st.from_type(dtypes.Dtype))
    out_dtype = draw(st.from_type(dtypes.Dtype))
    image = draw(tensorspec_st(max_dim_size=max_dim_size, min_dims=4, max_dims=4))
    filters_dim_sizes = (
        draw(dim_st(max_size=max_dim_size)),
        image.dim_sizes[1],
        draw(dim_st(max_size=image.dim_sizes[2])),
        draw(dim_st(max_size=image.dim_sizes[3])),
    )
    filters = target.tensor_spec(
        dim_sizes=filters_dim_sizes,
        dtype=filters_dtype,
        contiguous=draw(st.integers(min_value=0, max_value=len(filters_dim_sizes))),
        layout=draw(layout_st(dim_sizes=filters_dim_sizes, dtype=filters_dtype)),
        bank=draw(st.sampled_from(sorted(target.system.banks))),
    )
    out_dim_sizes = specs.Convolution.output_shape(image.dim_sizes, filters_dim_sizes)
    out = target.tensor_spec(
        dim_sizes=out_dim_sizes,
        dtype=out_dtype,
        contiguous=draw(st.integers(min_value=0, max_value=len(out_dim_sizes))),
        layout=draw(layout_st(dim_sizes=out_dim_sizes, dtype=out_dtype)),
        bank=draw(st.sampled_from(sorted(target.system.banks))),
    )
    return specs.Convolution(image, filters, out, serial_only=draw(st.booleans()))


@st.composite
def reduce_spec_st(draw, max_dim_size: Optional[int] = 32):
    target = system_config.current_target()
    source = draw(tensorspec_st(max_dim_size=max_dim_size, min_dims=2, max_dims=4))
    output_dim_sizes = source.dim_sizes[:-1]
    out_dtype = draw(st.from_type(dtypes.Dtype))
    output = target.tensor_spec(
        dim_sizes=output_dim_sizes,
        dtype=out_dtype,
        contiguous=draw(st.integers(min_value=0, max_value=len(output_dim_sizes))),
        layout=draw(layout_st(dim_sizes=output_dim_sizes, dtype=out_dtype)),
        bank=draw(st.sampled_from(sorted(target.system.banks))),
    )
    return specs.ReduceSum(
        source=source, output=output, serial_only=draw(st.booleans())
    )


@st.composite
def compose_spec_st(draw) -> specs.Compose:
    target = system_config.current_target()

    subspec_classes = draw(
        st.lists(
            st.one_of(
                st.just(specs.ReduceSum),
                st.just(specs.Matmul),
                st.just(specs.Convolution),
            ),
            min_size=2,
        ).map(tuple)
    )
    inputs_count = specs.Compose.calculate_inputs_count(subspec_classes)
    # TODO: Instead of setting min_dims=2, get the minimum dims. from the subspec.
    #   This really needs to be respected in our choices of subspec as well. It
    #   is easy to get into situations where the minimum number of dimensions
    #   for an input tensor is unsatisfiable because the subspecs are, for
    #   instance, a list of Reduces.
    inputs_specs = draw(
        st.lists(
            tensorspec_st(min_dims=2), min_size=inputs_count, max_size=inputs_count
        ).map(tuple)
    )
    output_dim_sizes = specs.Compose.calculate_output(
        subspec_classes, [inp.dim_sizes for inp in inputs_specs]
    )
    out_dtype = draw(st.from_type(dtypes.Dtype))
    output_spec = target.tensor_spec(
        dim_sizes=output_dim_sizes,
        dtype=out_dtype,
        contiguous=draw(st.integers(min_value=0, max_value=len(output_dim_sizes))),
        bank=draw(st.sampled_from(sorted(system_config.current_system().banks))),
        layout=draw(layout_st(dim_sizes=output_dim_sizes, dtype=out_dtype)),
    )
    intermediate_dtypes = draw(
        st.lists(
            st.from_type(dtypes.Dtype),
            min_size=len(subspec_classes) - 1,
            max_size=len(subspec_classes) - 1,
        )
    )
    return specs.Compose(
        subspec_classes=subspec_classes,
        inputs=inputs_specs,
        output=output_spec,
        intermediate_dtypes=intermediate_dtypes,
        serial_only=draw(st.booleans()),
    )


@st.composite
def composehole_op_st(draw) -> impl.ComposeHole:
    target = system_config.current_target()
    spec = draw(compose_spec_st())
    return impl.ComposeHole(
        spec=spec,
        inputs=tuple(target.tensor(s, name=None) for s in spec.inputs),
        output=target.tensor(spec.output, name="output"),
    )


@st.composite
def pipeline_op_st(draw) -> impl.Pipeline:
    raise NotImplementedError()


@st.composite
def tiling_chain_st(draw, *args, chain_len: Optional[int] = None, allow_conv = True, **kwargs):
    base_tensor = draw(tensor_st(*args, **kwargs))

    if len(base_tensor.spec.dim_sizes) < tensor.ConvolutionImageTile.minimum_image_rank():
        allow_conv = False

    if chain_len is None:
        chain_len = draw(st.integers(min_value=1, max_value=3))
    assert chain_len is not None

    chain = [base_tensor]
    for _ in range(chain_len):
        use_conv = draw(st.booleans()) if allow_conv else False
        tile_shape = _smaller_shape(draw, chain[-1].dim_sizes)
        hypothesis.assume(chain[-1].spec.layout.applies_to_shape(tile_shape, chain[-1].spec.dtype))
        if use_conv:
            filter_shape = _smaller_shape(draw, tile_shape[1:])
            chain.append(chain[-1].spec.conv_image_tile(0, tile_shape, filter_shape))
        else:
            chain.append(chain[-1].spec.simple_tile(0, tile_shape))
    return chain


def _smaller_shape(draw, outer: Sequence[int]) -> tuple[int, ...]:
    tile_shape = []
    for dim in outer:
        tile_shape.append(draw(st.integers(min_value=1, max_value=dim)))
    return tuple(tile_shape)


def register_default_strategies():
    st.register_type_strategy(layouts.Layout, layout_st(numels_ones=False))
    st.register_type_strategy(dtypes.Dtype, dtype_st)
    st.register_type_strategy(specs.TensorSpec, tensorspec_st())

    st.register_type_strategy(tensor.Tensor, tensor_st())

    st.register_type_strategy(specs.Compose, compose_spec_st())
    st.register_type_strategy(specs.Matmul, matmul_spec_st())
    st.register_type_strategy(specs.Convolution, convolution_spec_st())
    st.register_type_strategy(specs.ReduceSum, reduce_spec_st())
    st.register_type_strategy(
        specs.Spec,
        st.one_of(
            st.from_type(specs.Compose),
            st.from_type(specs.Matmul),
            st.from_type(specs.Convolution),
            st.from_type(specs.ReduceSum),
        ),
    )

    st.register_type_strategy(impl.ComposeHole, composehole_op_st())
    st.register_type_strategy(impl.Pipeline, pipeline_op_st())
    st.register_type_strategy(
        impl.Impl,
        st.one_of(
            st.from_type(impl.ComposeHole),
            st.from_type(impl.Pipeline),
            st.from_type(impl.DirectConv),
            st.from_type(impl.ReduceSum),
            st.from_type(impl.Loop),
            st.from_type(impl.MoveLet),
        ),
    )<|MERGE_RESOLUTION|>--- conflicted
+++ resolved
@@ -1,8 +1,4 @@
-<<<<<<< HEAD
-from typing import Callable, Optional, Sequence
-=======
-from typing import Any, Callable, Optional
->>>>>>> 105de7fa
+from typing import Any, Callable, Optional, Sequence
 
 from hypothesis import strategies as st
 import hypothesis
