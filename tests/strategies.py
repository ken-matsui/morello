import itertools
from typing import Any, Callable, Optional, Sequence

import hypothesis
from hypothesis import strategies as st

from morello import dtypes, impl, layouts, specs, system_config, tensor
from morello.system_config import cpu, hexagon

dtype_st = st.sampled_from([dtypes.Uint8, dtypes.Uint32])


@st.composite
def dim_st(draw, min_size: int = 1, max_size: Optional[int] = None) -> int:
    return draw(st.integers(min_value=min_size, max_value=max_size))


@st.composite
def layout_st(
    draw,
    dtype=None,
    numels_ones: Optional[bool] = None,
    dim_sizes: Optional[tuple[int, ...]] = None,
) -> layouts.Layout:
    assert (
        numels_ones is not None or dim_sizes
    ), f"numels_ones = {numels_ones} and dim_sizes = {dim_sizes}"
    if numels_ones is None:
        assert dim_sizes
        numels_ones = all(d == 1 for d in dim_sizes)

    target = system_config.current_target()
    if numels_ones:
        return layouts.row_major(len(dim_sizes))
    return draw(st.sampled_from(list(target.all_layouts_for_shape(dim_sizes))))


@st.composite
def tensor_st(draw, *args, **kwargs):
    target = system_config.current_target()
    return target.tensor(
        spec=draw(tensorspec_st(*args, **kwargs)), name=draw(st.text())
    )


@st.composite
def tensorspec_st(
    draw,
    dim_sizes: Optional[tuple[int, ...]] = None,
    max_dim_size: Optional[int] = 128,
    min_dims: int = 1,
    max_dims: int = 20,
    dtype: Optional[dtypes.Dtype] = None,
    layout_fn: Optional[Callable[[int], layouts.Layout]] = None,
    contiguous_abs: Optional[Any] = None,
    bank: Optional[str] = None,
    fully_contiguous: bool = False,
) -> specs.TensorSpec:
    target = system_config.current_target()

    if not dtype:
        dtype = draw(st.from_type(dtypes.Dtype))
    if not bank:
        bank = draw(st.sampled_from(sorted(target.system.banks)))
    assert dtype is not None and bank is not None

    if dim_sizes:
        rank = len(dim_sizes)
    else:
        rank = draw(st.integers(min_value=min_dims, max_value=max_dims))

    # TODO: Instead of rejecting when vector_shapes is empty, enum. vector shapes
    vector_shape = None
    if target.system.banks[bank].vector_rf:
        vector_value_cnt: int = target.system.banks[bank].vector_bytes // dtype.size
        outer_shape = dim_sizes if dim_sizes else (max_dim_size,) * rank
        all_shapes = list(
            impl.utils.gen_vector_shapes(
                outer_shape=outer_shape,
                dtype=dtype,
                vector_bytes=vector_value_cnt,
            )
        )
        hypothesis.assume(len(all_shapes))
        vector_shape = draw(st.sampled_from(all_shapes))

    if not dim_sizes:
        if vector_shape:
            dim_sizes = tuple(
                draw(dim_st(min_size=v, max_size=max_dim_size)) for v in vector_shape
            )
        else:
            dim_sizes = draw(
                st.lists(
                    dim_st(max_size=max_dim_size), min_size=rank, max_size=rank
                ).map(tuple)
            )
    assert dim_sizes
    assert all(d > 0 for d in dim_sizes)

    if layout_fn is None:
        layout = draw(layout_st(dim_sizes=dim_sizes, dtype=dtype))
    else:
        layout = layout_fn(len(dim_sizes))

    if contiguous_abs is None:
        if isinstance(layout, layouts.StandardLayout):
            if fully_contiguous:
                contiguous_abs = len(dim_sizes)
            else:
                trailing_ones = sum(
                    itertools.takewhile(
                        lambda s: s == 1,
                        (dim_sizes[i] for i in reversed(layout.dim_order)),
                    )
                )
                contiguous_abs = draw(
                    st.integers(min_value=trailing_ones, max_value=len(dim_sizes))
                )
        elif isinstance(layout, layouts.PackedLayout):
            if fully_contiguous or all(s == 1 for s in dim_sizes):
                contiguous_abs = len(dim_sizes) + 1
            else:
                contiguous_abs = draw(
                    st.integers(min_value=0, max_value=len(dim_sizes) + 1)
                )
        else:
            raise NotImplementedError()

    return target.tensor_spec(
<<<<<<< HEAD
        dim_sizes,
        dtype=dtype,
        contiguous_abs=contiguous_abs,
        layout=layout,
        bank=bank,
        vector_shape=vector_shape,
=======
        dim_sizes, dtype=dtype, contiguous_abs=contiguous_abs, layout=layout, bank=bank
>>>>>>> 1a4c3a2f
    )


@st.composite
def zero_spec_st(draw, max_dim_size: int = 128):
    t = draw(tensorspec_st(max_dim_size=max_dim_size, min_dims=1, max_dims=4))
    return specs.Zero(t, serial_only=draw(st.booleans()))


@st.composite
def matmul_spec_st(draw, max_dim_size: Optional[int] = 256):
    lhs_dtype = draw(st.from_type(dtypes.Dtype))
    rhs_dtype = draw(st.from_type(dtypes.Dtype))
    lhs = draw(tensorspec_st(max_dim_size=max_dim_size, min_dims=2, max_dims=2))
    rhs_dim_sizes = (lhs.dim_sizes[1], draw(dim_st(max_size=max_dim_size)))
    rhs = draw(
        tensorspec_st(
            dim_sizes=rhs_dim_sizes,
            dtype=lhs_dtype,
            layout_fn=lambda _: draw(
                layout_st(dim_sizes=rhs_dim_sizes, dtype=lhs_dtype)
            ),
        )
    )
    out_dim_sizes = (lhs.dim_sizes[0], rhs.dim_sizes[1])
    out = draw(
        tensorspec_st(
            dim_sizes=out_dim_sizes,
            dtype=rhs_dtype,
            layout_fn=lambda _: draw(
                layout_st(dim_sizes=out_dim_sizes, dtype=rhs_dtype)
            ),
        )
    )
    return specs.Matmul(lhs, rhs, out, serial_only=draw(st.booleans()))


@st.composite
def convolution_spec_st(draw, max_dim_size: Optional[int] = 32):
    target = system_config.current_target()
    filters_dtype = draw(st.from_type(dtypes.Dtype))
    out_dtype = draw(st.from_type(dtypes.Dtype))
    image = draw(tensorspec_st(max_dim_size=max_dim_size, min_dims=4, max_dims=4))
    filters_dim_sizes = (
        draw(dim_st(max_size=max_dim_size)),
        image.dim_sizes[1],
        draw(dim_st(max_size=image.dim_sizes[2])),
        draw(dim_st(max_size=image.dim_sizes[3])),
    )
    filters = target.tensor_spec(
        dim_sizes=filters_dim_sizes,
        dtype=filters_dtype,
        contiguous_abs=draw(st.integers(min_value=0, max_value=len(filters_dim_sizes))),
        layout=draw(layout_st(dim_sizes=filters_dim_sizes, dtype=filters_dtype)),
        bank=draw(st.sampled_from(sorted(target.system.banks))),
    )
    out_dim_sizes = specs.Convolution.output_shape(image.dim_sizes, filters_dim_sizes)
    out = target.tensor_spec(
        dim_sizes=out_dim_sizes,
        dtype=out_dtype,
        contiguous_abs=draw(st.integers(min_value=0, max_value=len(out_dim_sizes))),
        layout=draw(layout_st(dim_sizes=out_dim_sizes, dtype=out_dtype)),
        bank=draw(st.sampled_from(sorted(target.system.banks))),
    )
    return specs.Convolution(image, filters, out, serial_only=draw(st.booleans()))


@st.composite
def reduce_spec_st(draw, max_dim_size: Optional[int] = 32):
    target = system_config.current_target()
    source = draw(tensorspec_st(max_dim_size=max_dim_size, min_dims=2, max_dims=4))
    output_dim_sizes = source.dim_sizes[:-1]
    out_dtype = draw(st.from_type(dtypes.Dtype))
    output = target.tensor_spec(
        dim_sizes=output_dim_sizes,
        dtype=out_dtype,
        contiguous_abs=draw(st.integers(min_value=0, max_value=len(output_dim_sizes))),
        layout=draw(layout_st(dim_sizes=output_dim_sizes, dtype=out_dtype)),
        bank=draw(st.sampled_from(sorted(target.system.banks))),
    )
    return specs.ReduceSum(
        source=source, output=output, serial_only=draw(st.booleans())
    )


@st.composite
def compose_spec_st(draw) -> specs.Compose:
    target = system_config.current_target()

    subspec_classes = draw(
        st.lists(
            st.one_of(
                st.just(specs.ReduceSum),
                st.just(specs.Matmul),
                st.just(specs.Convolution),
            ),
            min_size=2,
        ).map(tuple)
    )
    inputs_count = specs.Compose.calculate_inputs_count(subspec_classes)
    # TODO: Instead of setting min_dims=2, get the minimum dims. from the subspec.
    #   This really needs to be respected in our choices of subspec as well. It
    #   is easy to get into situations where the minimum number of dimensions
    #   for an input tensor is unsatisfiable because the subspecs are, for
    #   instance, a list of Reduces.
    inputs_specs = draw(
        st.lists(
            tensorspec_st(min_dims=2), min_size=inputs_count, max_size=inputs_count
        ).map(tuple)
    )
    output_dim_sizes = specs.Compose.calculate_output(
        subspec_classes, [inp.dim_sizes for inp in inputs_specs]
    )

    # assert len(output_dim_sizes), (
    #    f"output_dim_sizes was {output_dim_sizes} and inputs were "
    #    f"{[inp.dim_sizes for inp in inputs_specs]} for "
    #    f"({', '.join([c.__name__ for c in subspec_classes])})"
    # )
    hypothesis.assume(len(output_dim_sizes))

    out_dtype = draw(st.from_type(dtypes.Dtype))
    output_spec = target.tensor_spec(
        dim_sizes=output_dim_sizes,
        dtype=out_dtype,
        contiguous_abs=draw(st.integers(min_value=0, max_value=len(output_dim_sizes))),
        bank=draw(st.sampled_from(sorted(system_config.current_system().banks))),
        layout=draw(layout_st(dim_sizes=output_dim_sizes, dtype=out_dtype)),
    )
    intermediate_dtypes = draw(
        st.lists(
            st.from_type(dtypes.Dtype),
            min_size=len(subspec_classes) - 1,
            max_size=len(subspec_classes) - 1,
        )
    )
    return specs.Compose(
        subspec_classes=subspec_classes,
        inputs=inputs_specs,
        output=output_spec,
        intermediate_dtypes=intermediate_dtypes,
        serial_only=draw(st.booleans()),
    )


@st.composite
def composehole_op_st(draw) -> impl.ComposeHole:
    target = system_config.current_target()
    spec = draw(compose_spec_st())
    return impl.ComposeHole(
        spec=spec,
        inputs=tuple(target.tensor(s, name=None) for s in spec.inputs),
        output=target.tensor(spec.output, name="output"),
    )


@st.composite
def pipeline_op_st(draw) -> impl.Pipeline:
    raise NotImplementedError()


@st.composite
def tiling_chain_st(
    draw, *args, chain_len: Optional[int] = None, allow_conv=True, **kwargs
):
    base_tensor = draw(tensor_st(*args, **kwargs))

    if (
        len(base_tensor.spec.dim_sizes)
        < tensor.ConvolutionImageTile.minimum_image_rank()
    ):
        allow_conv = False

    if chain_len is None:
        chain_len = draw(st.integers(min_value=1, max_value=3))
    assert chain_len is not None

    chain = [base_tensor]
    for _ in range(chain_len):
        use_conv = draw(st.booleans()) if allow_conv else False
        tile_shape = _smaller_shape(draw, chain[-1].dim_sizes, chain[-1].vector_shape)
        hypothesis.assume(chain[-1].spec.layout.applies_to_shape(tile_shape))
        if use_conv:
            filter_shape = _smaller_shape(draw, tile_shape[1:])
            chain.append(chain[-1].spec.conv_image_tile(0, tile_shape, filter_shape))
        else:
            chain.append(chain[-1].spec.simple_tile(0, tile_shape))
    return chain


def _smaller_shape(
    draw, outer: Sequence[int], vector_shape: Optional[Sequence[int]] = None
) -> tuple[int, ...]:
    tile_shape = []
    if vector_shape:
        for dim, v in zip(outer, vector_shape):
            tile_shape.append(draw(st.integers(min_value=v, max_value=dim)))
    else:
        for dim in outer:
            tile_shape.append(draw(st.integers(min_value=1, max_value=dim)))
    return tuple(tile_shape)


atomic_specs_st = st.one_of(
    st.from_type(specs.Zero),
    st.from_type(specs.Matmul),
    st.from_type(specs.Convolution),
    st.from_type(specs.ReduceSum),
)


def register_default_strategies():
    st.register_type_strategy(layouts.Layout, layout_st(numels_ones=False))
    st.register_type_strategy(dtypes.Dtype, dtype_st)
    st.register_type_strategy(specs.TensorSpec, tensorspec_st())

    st.register_type_strategy(tensor.Tensor, tensor_st())

    # Register default strategies for generating Specs.
    st.register_type_strategy(specs.Compose, compose_spec_st())
    st.register_type_strategy(specs.Zero, zero_spec_st())
    st.register_type_strategy(specs.Matmul, matmul_spec_st())
    st.register_type_strategy(specs.Convolution, convolution_spec_st())
    st.register_type_strategy(specs.ReduceSum, reduce_spec_st())
    st.register_type_strategy(
        specs.Spec,
        st.one_of(atomic_specs_st, st.from_type(specs.Compose)),
    )

    # Register default strategies for generating Impls, including Holes, Movelets,
    # and Loops.
    st.register_type_strategy(impl.ComposeHole, composehole_op_st())
    st.register_type_strategy(impl.Pipeline, pipeline_op_st())
    st.register_type_strategy(
        impl.Impl,
        st.one_of(
            st.from_type(impl.ComposeHole),
            st.from_type(impl.Pipeline),
            st.from_type(impl.ConvHole),
            st.from_type(impl.ReduceSumHole),
            st.from_type(impl.Loop),
            st.from_type(impl.MoveLet),
        ),
    )<|MERGE_RESOLUTION|>--- conflicted
+++ resolved
@@ -128,16 +128,12 @@
             raise NotImplementedError()
 
     return target.tensor_spec(
-<<<<<<< HEAD
         dim_sizes,
         dtype=dtype,
         contiguous_abs=contiguous_abs,
         layout=layout,
         bank=bank,
         vector_shape=vector_shape,
-=======
-        dim_sizes, dtype=dtype, contiguous_abs=contiguous_abs, layout=layout, bank=bank
->>>>>>> 1a4c3a2f
     )
 
 
