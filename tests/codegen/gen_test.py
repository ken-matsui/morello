--- conflicted
+++ resolved
@@ -328,12 +328,8 @@
         def wrapper(target, parallel, data):
             with system_config.with_target(target):
                 impl, inp_values = data.draw(
-<<<<<<< HEAD
                     spec_st_fn(parallel=parallel)
-                    .map(_spec_to_applied_hole)
-=======
-                    spec_st.map(morello.impl.base.spec_to_hole)
->>>>>>> 33fb3f48
+                    .map(morello.impl.base.spec_to_hole)
                     .flatmap(_arb_impls_from_actions)
                     .flatmap(_arb_zip_values_for_impl)
                 )
