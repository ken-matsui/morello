--- conflicted
+++ resolved
@@ -269,7 +269,6 @@
                                                             layout: source_layout.clone(),
                                                             vector_size: *source_vector_size,
                                                         },
-<<<<<<< HEAD
                                                         TensorSpecAux {
                                                             contig: dest_contig,
                                                             aligned: dest_aligned,
@@ -279,12 +278,6 @@
                                                                 .clone(),
                                                         },
                                                     ]),
-=======
-                                                        inner_level: destination_level,
-                                                        inner_layout: destination_layout.clone(),
-                                                        inner_vector_size: *destination_vector_size,
-                                                    },
->>>>>>> 9d59f678
                                                     serial_only,
                                                 )
                                             }
