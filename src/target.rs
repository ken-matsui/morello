mod arm;
mod x86;

pub use arm::ArmTarget;
pub use x86::X86Target;

use crate::codegen::c_utils::VecType;
use crate::common::DimSize;
use crate::cost::MainCost;
use crate::layout::{nhwc, row_major, Layout};
use crate::memorylimits::{MemVec, MemoryLimits};
use crate::scheduling::Action;
use crate::spec::LogicalSpec;
use crate::tensorspec::TensorSpec;

use clap::ValueEnum;
use serde::de::DeserializeOwned;
use serde::{Deserialize, Serialize};
use smallvec::smallvec;
use std::cmp::Ordering;
use std::fmt::{Debug, Display};
use std::iter;

pub const MAX_LEVEL_COUNT: usize = 4;

pub trait Target: Clone + Copy + std::hash::Hash + Eq + Default + Debug + 'static {
    type Level: MemoryLevel;

    fn line_size() -> u32 {
        32
    }
    fn max_mem() -> MemoryLimits {
        MemoryLimits::Standard(MemVec::new(smallvec![64, 1024, 32_768, 1_073_741_824]))
    }
    fn processors() -> u8 {
        32
    }
    fn default_level() -> Self::Level;
    fn levels() -> Vec<Self::Level>;
    fn faster_destination_levels(slower: Self::Level) -> Vec<Self::Level>;

    fn all_layouts_for_shape(shape: &[DimSize]) -> Vec<Layout> {
        // warn!("NHWC and packed layouts are unimplemented.");

        let rm_iter = iter::once(row_major(shape.len().try_into().unwrap()));
        if shape.iter().all(|d| *d == 1) {
            rm_iter.collect()
        } else if shape.len() == 2 {
            rm_iter
                .chain(iter::once(Layout::Standard {
                    dim_order: smallvec![1, 0],
                }))
                .collect()
        } else if shape.len() == 4 {
            rm_iter.chain(iter::once(nhwc())).collect()
        } else {
            rm_iter.collect()
        }
    }

    /// Yield target-specific actions which apply to a given [LogicalSpec].
    fn actions(spec: &LogicalSpec<Self>) -> Box<dyn Iterator<Item = Action<Self>>>;

    /// Get corresponding [TargetId] enum
    fn target_id() -> TargetId;

    /// Get corresponding vector types
    fn vec_types() -> &'static [VecType; 4];
}

pub trait MemoryLevel:
    Send + PartialOrd + Eq + Display + Debug + std::hash::Hash + Copy + DeserializeOwned + Serialize
{
    fn is_addressed(&self) -> bool;
    fn cache_hit_cost(&self) -> MainCost;
    fn vector_bytes(&self) -> &'static [u32];
    fn vector_rf(&self) -> bool {
        !self.vector_bytes().is_empty()
    }
}

#[derive(Clone, Copy, ValueEnum)]
pub enum TargetId {
    X86,
    Arm,
}

#[allow(clippy::upper_case_acronyms)]
#[derive(
    Eq, PartialEq, Debug, Copy, Clone, Hash, Deserialize, Serialize, enum_iterator::Sequence,
)]
pub enum CpuMemoryLevel {
    RF,
    VRF,
    L1,
    GL,
}

impl MemoryLevel for CpuMemoryLevel {
    fn is_addressed(&self) -> bool {
        match &self {
            CpuMemoryLevel::RF => true,
            CpuMemoryLevel::VRF => true,
            CpuMemoryLevel::L1 => false,
            CpuMemoryLevel::GL => true,
        }
    }

    fn cache_hit_cost(&self) -> MainCost {
        match &self {
            CpuMemoryLevel::RF => 0,
            CpuMemoryLevel::VRF => 0,
            CpuMemoryLevel::L1 => 10,
            CpuMemoryLevel::GL => 100,
        }
    }

    fn vector_bytes(&self) -> &'static [u32] {
        match &self {
            CpuMemoryLevel::VRF => &[16, 32],
            _ => &[],
        }
    }
}

impl PartialOrd for CpuMemoryLevel {
    fn partial_cmp(&self, other: &Self) -> Option<Ordering> {
        if self == other {
            return Some(Ordering::Equal);
        }

        match (self, other) {
            (CpuMemoryLevel::RF, CpuMemoryLevel::VRF) => None,
            (CpuMemoryLevel::VRF, CpuMemoryLevel::RF) => None,
            (CpuMemoryLevel::RF, _) => Some(Ordering::Less),
            (CpuMemoryLevel::VRF, _) => Some(Ordering::Less),
            (_, CpuMemoryLevel::RF) => Some(Ordering::Greater),
            (_, CpuMemoryLevel::VRF) => Some(Ordering::Greater),
            (CpuMemoryLevel::L1, CpuMemoryLevel::GL) => Some(Ordering::Less),
            (CpuMemoryLevel::GL, CpuMemoryLevel::L1) => Some(Ordering::Greater),
            (CpuMemoryLevel::L1, CpuMemoryLevel::L1) => unreachable!(),
            (CpuMemoryLevel::GL, CpuMemoryLevel::GL) => unreachable!(),
        }
    }
}

impl Display for CpuMemoryLevel {
    fn fmt(&self, f: &mut std::fmt::Formatter<'_>) -> std::fmt::Result {
        write!(
            f,
            "{}",
            match &self {
                CpuMemoryLevel::RF => "RF",
                CpuMemoryLevel::VRF => "VRF",
                CpuMemoryLevel::L1 => "L1",
                CpuMemoryLevel::GL => "GL",
            }
        )
    }
}

pub fn valueassign_applies_to_operands<Tgt: Target<Level = CpuMemoryLevel>>(
    operands: &[TensorSpec<Tgt>],
) -> bool {
    debug_assert_eq!(operands.len(), 2);

    if operands.iter().flat_map(|o| o.shape()).any(|&d| d != 1) {
        return false;
    }

    for o in &operands[1..] {
        if (o.dtype(), o.layout()) != (operands[0].dtype(), operands[0].layout()) {
            return false;
        }
    }

    operands.iter().any(|o| o.level() == CpuMemoryLevel::RF)
        && operands
            .iter()
            .all(|o| o.level() == CpuMemoryLevel::RF || o.level() == CpuMemoryLevel::L1)
}

pub fn vectorassign_applies_to_operands<Tgt: Target>(operands: &[TensorSpec<Tgt>]) -> bool {
    if operands.iter().any(|o| !o.is_contiguous()) {
        return false;
    }
    if operands[0].dtype() != operands[1].dtype() {
        return false;
    }
    if operands[0].shape() != operands[1].shape() {
        return false;
    }
    if operands[0].layout() != operands[1].layout() {
        return false;
    }

    let mut has_vrf = false;
    for o in operands {
        if o.level().vector_rf() {
            has_vrf = true;
            match o.vector_size() {
                Some(vector_size) => {
                    let volume = o.shape().iter().product::<DimSize>();
                    if vector_size != volume {
                        return false;
                    }
                }
                None => {
                    panic!("No vector_size on operand in level {:?}", o.level());
                }
            }
        }
    }
    has_vrf
}

<<<<<<< HEAD
pub fn cacheaccess_applies_to_operands<Tgt: Target>(_operands: &[TensorSpec<Tgt>]) -> bool {
    false

    // if operands.iter().all(|o| o.level().is_addressed()) {
    //     return false;
    // }
    // if operands.iter().any(|o| !o.is_contiguous()) {
    //     return false;
    // }
    // if operands[0].dtype() != operands[1].dtype() {
    //     return false;
    // }
    // if operands[0].dim_sizes() != operands[1].dim_sizes() {
    //     return false;
    // }
    // if operands[0].layout() != operands[1].layout() {
    //     return false;
    // }
    // true
=======
pub fn cacheaccess_applies_to_operands(operands: &[TensorSpec<X86Target>]) -> bool {
    return false;

    if operands.iter().all(|o| o.level().is_addressed()) {
        return false;
    }
    if operands.iter().any(|o| !o.is_contiguous()) {
        return false;
    }
    if operands[0].dtype() != operands[1].dtype() {
        return false;
    }
    if operands[0].shape() != operands[1].shape() {
        return false;
    }
    if operands[0].layout() != operands[1].layout() {
        return false;
    }
    true
>>>>>>> 4aa8d35c
}

pub fn memsetzero_applies_to_operands<Tgt: Target<Level = CpuMemoryLevel>>(
    operands: &[TensorSpec<Tgt>],
) -> bool {
    if !operands[0].is_contiguous() {
        return false;
    }
    if operands[0].level() != CpuMemoryLevel::RF {
        return false;
    }
    true
}

pub fn vectorzero_applies_to_operands<Tgt: Target<Level = CpuMemoryLevel>>(
    operands: &[TensorSpec<Tgt>],
) -> bool {
    if !operands[0].is_contiguous() {
        return false;
    }
    if operands[0].level() != CpuMemoryLevel::VRF {
        return false;
    }
    let volume = operands[0].shape().iter().product::<DimSize>();
    match operands[0].vector_size() {
        Some(vector_size) if vector_size != volume => {
            return false;
        }
        None => return false,
        _ => (),
    };
    true
}

pub fn broadcastvecmult_applies_to_operands<Tgt: Target<Level = CpuMemoryLevel>>(
    operands: &[TensorSpec<Tgt>],
) -> bool {
    if operands[0].level() != CpuMemoryLevel::RF {
        return false;
    }
    for i in 1..3 {
        if operands[i].level() != CpuMemoryLevel::VRF {
            return false;
        }
        let volume = operands[i].shape().iter().product::<DimSize>();
        if volume != operands[i].vector_size().unwrap() {
            return false;
        }
        if !operands[i].aligned() || !operands[i].is_contiguous() {
            return false;
        }
        if operands[0].dtype() != operands[i].dtype() {
            return false;
        }
    }
    if operands[0].shape().iter().any(|d| *d != 1) {
        return false;
    }
    if operands[1].shape().len() != 2 || operands[1].shape()[0] != 1 {
        return false;
    }
    if operands[2].shape().to_vec() != vec![1, operands[1].shape()[1]] {
        return false;
    }
    true
}

pub fn mult_applies_to_operands<Tgt: Target<Level = CpuMemoryLevel>>(
    operands: &[TensorSpec<Tgt>],
) -> bool {
    operands
        .iter()
<<<<<<< HEAD
        .all(|o| o.level() == CpuMemoryLevel::RF && o.dim_sizes().iter().all(|&d| d == 1))
=======
        .all(|o| o.level() == X86MemoryLevel::RF && o.shape().iter().all(|&d| d == 1))
>>>>>>> 4aa8d35c
}<|MERGE_RESOLUTION|>--- conflicted
+++ resolved
@@ -214,7 +214,6 @@
     has_vrf
 }
 
-<<<<<<< HEAD
 pub fn cacheaccess_applies_to_operands<Tgt: Target>(_operands: &[TensorSpec<Tgt>]) -> bool {
     false
 
@@ -227,34 +226,13 @@
     // if operands[0].dtype() != operands[1].dtype() {
     //     return false;
     // }
-    // if operands[0].dim_sizes() != operands[1].dim_sizes() {
+    // if operands[0].shape() != operands[1].shape() {
     //     return false;
     // }
     // if operands[0].layout() != operands[1].layout() {
     //     return false;
     // }
     // true
-=======
-pub fn cacheaccess_applies_to_operands(operands: &[TensorSpec<X86Target>]) -> bool {
-    return false;
-
-    if operands.iter().all(|o| o.level().is_addressed()) {
-        return false;
-    }
-    if operands.iter().any(|o| !o.is_contiguous()) {
-        return false;
-    }
-    if operands[0].dtype() != operands[1].dtype() {
-        return false;
-    }
-    if operands[0].shape() != operands[1].shape() {
-        return false;
-    }
-    if operands[0].layout() != operands[1].layout() {
-        return false;
-    }
-    true
->>>>>>> 4aa8d35c
 }
 
 pub fn memsetzero_applies_to_operands<Tgt: Target<Level = CpuMemoryLevel>>(
@@ -327,9 +305,5 @@
 ) -> bool {
     operands
         .iter()
-<<<<<<< HEAD
-        .all(|o| o.level() == CpuMemoryLevel::RF && o.dim_sizes().iter().all(|&d| d == 1))
-=======
-        .all(|o| o.level() == X86MemoryLevel::RF && o.shape().iter().all(|&d| d == 1))
->>>>>>> 4aa8d35c
+        .all(|o| o.level() == CpuMemoryLevel::RF && o.shape().iter().all(|&d| d == 1))
 }