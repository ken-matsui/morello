use crate::nameenv::NameEnv;
use crate::table::DbImpl;
use crate::target::Target;
use crate::views::View;
use crate::{imp::Impl, views::Param};

<<<<<<< HEAD
use by_address::ByThinAddress;
use lazy_static::lazy_static;
use prettytable::{self, format, row, Cell};
use std::collections::HashMap;
use syntect::easy::HighlightLines;
use syntect::highlighting::{Style, ThemeSet};
use syntect::parsing::SyntaxSet;
use syntect::util::{as_24_bit_terminal_escaped, LinesWithEndings};

lazy_static! {
    // Load these once at the start of your program
    static ref SS: SyntaxSet = SyntaxSet::load_defaults_newlines();
    static ref TS: ThemeSet = ThemeSet::load_defaults();
}

const fn ascii_lower() -> [char; 26] {
    let mut result = ['a'; 26];

    let mut c: u8 = 'a' as u8;
    while c <= 'z' as u8 {
        result[(c - 97) as usize] = c as char;
        c += 1;
    }
    result
}
static ASCII_LOWER: [char; 26] = ascii_lower();

pub struct NameEnv<'t, Tgt: Target> {
    names: HashMap<ByThinAddress<&'t dyn View<Tgt = Tgt>>, String>,
}

impl<'t, Tgt: Target> NameEnv<'t, Tgt> {
    pub fn name(&mut self, view: &'t dyn View<Tgt = Tgt>) -> &str {
        let view_by_address = ByThinAddress(view);
        let cnt = self.names.len();
        let name = self
            .names
            .entry(view_by_address)
            .or_insert_with(|| String::from(ASCII_LOWER[cnt]));
        name
    }

    pub fn get_name(&self, view: &'t dyn View<Tgt = Tgt>) -> Option<&str> {
        let view_by_address = ByThinAddress(view);
        self.names.get(&view_by_address).map(|s| s.as_str())
    }

    pub fn get_name_or_display(&self, view: &'t dyn View<Tgt = Tgt>) -> String {
        if let Some(present_name) = self.get_name(view) {
            present_name.to_owned()
        } else if let Some(param) = view.to_param() {
            param.to_string()
        } else {
            panic!("No name for non-Param view: {:?}", view);
        }
    }
}

#[derive(Clone, PartialEq, clap::ValueEnum)]
pub enum ColorMode {
    Never,
    Auto,
    Always,
}

pub fn pprint<Tgt: Target>(root: &DbImpl<Tgt>, mut color: ColorMode) {
    let mut name_env = NameEnv {
        names: HashMap::new(),
    };
=======
use prettytable::{self, format, row, Cell};

pub fn pprint<Tgt: Target>(root: &DbImpl<Tgt>) {
    let mut name_env: NameEnv<'_, dyn View<Tgt = Tgt>> = NameEnv::new();
>>>>>>> cf8612f9

    // Set up table
    let mut table = prettytable::Table::new();
    let mut titles = row!["", "Logical Spec"];
    for level in Tgt::levels() {
        titles.add_cell(Cell::new(&level.to_string()));
    }
    titles.add_cell(Cell::new("Cost"));

    table.set_titles(titles);

    // Traverse the Impl.
    let problem = &root.aux().as_ref().unwrap().0;
    let args = problem
        .0
        .parameters()
        .iter()
        .enumerate()
        .map(|(i, s)| Param::new(i.try_into().unwrap(), s.clone()))
        .collect::<Vec<_>>();
    let args_ptrs = args
        .iter()
        .map(|p| p as &dyn View<Tgt = Tgt>)
        .collect::<Vec<_>>();
    root.traverse(
        &args_ptrs,
        0,
        &mut |imp, args: &[&(dyn View<Tgt = Tgt>)], depth| {
            if let Some(line_top) = imp.line_strs(&mut name_env, args) {
                let main_str = format!("{}{}", " ".repeat(depth), line_top);
                let mut r = row![main_str, "", ""];
                if let Some((problem, cost)) = imp.aux() {
                    r = row![main_str, format!("{}", &problem.0),];
                    for level_peak in cost.peaks.iter() {
                        r.add_cell(Cell::new(&format!("{: >4}", level_peak)));
                    }
                    r.add_cell(Cell::new(&format!("{:?}", cost.main)));
                }
                table.add_row(r);
            }
        },
    );

    // Format the table.
    let format = format::FormatBuilder::new()
        .separator(
            format::LinePosition::Title,
            format::LineSeparator::new('-', ' ', ' ', ' '),
        )
        .column_separator(' ')
        .build();
    table.set_format(format);

    // Decide whether to print in color.
    if color == ColorMode::Auto && !atty::is(atty::Stream::Stdout) {
        color = ColorMode::Never;
    }

    // Print the table without syntax highlighting.
    if color == ColorMode::Never {
        table.printstd();
        return;
    }

    // Syntax highlight and print the table.
    let syntax = SS.find_syntax_by_name("Python").unwrap();
    let mut h = HighlightLines::new(syntax, &TS.themes["base16-ocean.dark"]);
    let s = table.to_string();
    for line in LinesWithEndings::from(&s) {
        let ranges: Vec<(Style, &str)> = h.highlight_line(line, &SS).unwrap();
        let escaped = as_24_bit_terminal_escaped(&ranges[..], false);
        print!("{}", escaped);
    }
}<|MERGE_RESOLUTION|>--- conflicted
+++ resolved
@@ -4,11 +4,8 @@
 use crate::views::View;
 use crate::{imp::Impl, views::Param};
 
-<<<<<<< HEAD
-use by_address::ByThinAddress;
 use lazy_static::lazy_static;
 use prettytable::{self, format, row, Cell};
-use std::collections::HashMap;
 use syntect::easy::HighlightLines;
 use syntect::highlighting::{Style, ThemeSet};
 use syntect::parsing::SyntaxSet;
@@ -20,49 +17,6 @@
     static ref TS: ThemeSet = ThemeSet::load_defaults();
 }
 
-const fn ascii_lower() -> [char; 26] {
-    let mut result = ['a'; 26];
-
-    let mut c: u8 = 'a' as u8;
-    while c <= 'z' as u8 {
-        result[(c - 97) as usize] = c as char;
-        c += 1;
-    }
-    result
-}
-static ASCII_LOWER: [char; 26] = ascii_lower();
-
-pub struct NameEnv<'t, Tgt: Target> {
-    names: HashMap<ByThinAddress<&'t dyn View<Tgt = Tgt>>, String>,
-}
-
-impl<'t, Tgt: Target> NameEnv<'t, Tgt> {
-    pub fn name(&mut self, view: &'t dyn View<Tgt = Tgt>) -> &str {
-        let view_by_address = ByThinAddress(view);
-        let cnt = self.names.len();
-        let name = self
-            .names
-            .entry(view_by_address)
-            .or_insert_with(|| String::from(ASCII_LOWER[cnt]));
-        name
-    }
-
-    pub fn get_name(&self, view: &'t dyn View<Tgt = Tgt>) -> Option<&str> {
-        let view_by_address = ByThinAddress(view);
-        self.names.get(&view_by_address).map(|s| s.as_str())
-    }
-
-    pub fn get_name_or_display(&self, view: &'t dyn View<Tgt = Tgt>) -> String {
-        if let Some(present_name) = self.get_name(view) {
-            present_name.to_owned()
-        } else if let Some(param) = view.to_param() {
-            param.to_string()
-        } else {
-            panic!("No name for non-Param view: {:?}", view);
-        }
-    }
-}
-
 #[derive(Clone, PartialEq, clap::ValueEnum)]
 pub enum ColorMode {
     Never,
@@ -71,15 +25,7 @@
 }
 
 pub fn pprint<Tgt: Target>(root: &DbImpl<Tgt>, mut color: ColorMode) {
-    let mut name_env = NameEnv {
-        names: HashMap::new(),
-    };
-=======
-use prettytable::{self, format, row, Cell};
-
-pub fn pprint<Tgt: Target>(root: &DbImpl<Tgt>) {
     let mut name_env: NameEnv<'_, dyn View<Tgt = Tgt>> = NameEnv::new();
->>>>>>> cf8612f9
 
     // Set up table
     let mut table = prettytable::Table::new();
