--- conflicted
+++ resolved
@@ -2,10 +2,7 @@
 use log::warn;
 use serde::{Deserialize, Serialize};
 use smallvec::SmallVec;
-<<<<<<< HEAD
-=======
 use std::fmt::{Display, Formatter};
->>>>>>> feadfaff
 use std::{
     iter,
     ops::{Index, IndexMut, Sub},
