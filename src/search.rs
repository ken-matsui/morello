use itertools::Itertools;
use rayon::prelude::{IntoParallelIterator, ParallelIterator};
use smallvec::{smallvec, SmallVec};
use std::num::NonZeroUsize;

use crate::cost::Cost;
use crate::db::{ActionIdx, Database, GetPreference};
use crate::grid::canon::CanonicalBimap;
use crate::grid::general::BiMap;
use crate::imp::{Impl, ImplNode};
use crate::memorylimits::MemoryLimits;
use crate::scheduling::ApplyError;
use crate::spec::Spec;
use crate::target::Target;

struct ImplReducer<'a> {
    results: SmallVec<[(ActionIdx, Cost); 1]>,
    top_k: usize,
    preferences: &'a [ActionIdx],
}

/// Computes an optimal Impl for `goal` and stores it in `db`.
pub fn top_down<'d, Tgt, D>(
    db: &'d D,
    goal: &Spec<Tgt>,
    top_k: usize,
    jobs: Option<NonZeroUsize>,
) -> (SmallVec<[(ActionIdx, Cost); 1]>, u64, u64)
where
    Tgt: Target,
    Tgt::Level: CanonicalBimap,
    <Tgt::Level as CanonicalBimap>::Bimap: BiMap<Codomain = u8>,
    D: Database<'d> + Send + Sync,
{
    assert!(db.max_k().map_or(true, |k| k >= top_k));

<<<<<<< HEAD
    let thread_count = jobs
        .map(|j| j.get())
        .unwrap_or_else(rayon::current_num_threads);
    if thread_count == 1 {
        return top_down_spec(db, goal, top_k, 0, 1);
=======
    let mut canonical_goal = goal.clone();
    canonical_goal
        .canonicalize()
        .expect("should be possible to canonicalize goal Spec");

    if !parallel {
        return top_down_spec(db, &canonical_goal, top_k, 0, 1);
>>>>>>> ed5d7d1a
    }

    let tasks = (0..thread_count)
        .zip(std::iter::repeat(canonical_goal.clone()))
        .collect::<Vec<_>>();
    // Collect all and take the result from the first call so that we get
    // deterministic results.
    tasks
        .into_par_iter()
        .map(|(i, g)| top_down_spec(db, &g, top_k, i, thread_count))
        .collect::<Vec<_>>()
        .pop()
        .unwrap()
}

fn top_down_spec<'d, Tgt, D>(
    db: &'d D,
    goal: &Spec<Tgt>,
    top_k: usize,
    thread_idx: usize,
    thread_count: usize,
) -> (SmallVec<[(ActionIdx, Cost); 1]>, u64, u64)
where
    Tgt: Target,
    Tgt::Level: CanonicalBimap,
    <Tgt::Level as CanonicalBimap>::Bimap: BiMap<Codomain = u8>,
    D: Database<'d>,
{
    if top_k > 1 {
        unimplemented!("Search for top_k > 1 not yet implemented.");
    }

    // First, check if the Spec is already in the database.
    let get_result = db.get_with_preference(goal);
    let mut preferences: &[_] = &[];
    if let GetPreference::Hit(v) = get_result {
        return (v.0, 1, 0);
    }
    if let GetPreference::Miss(Some(p)) = &get_result {
        preferences = p;
    }

    let mut hits = 0u64;
    let mut misses = 1u64;

    // Enumerate action applications, computing their costs from their childrens' costs.
    let mut reducer = ImplReducer::new(top_k, preferences);

    let all_actions = goal.0.actions().into_iter().collect::<Vec<_>>();

    let initial_skip = thread_idx * all_actions.len() / thread_count;
    for action_idx in (initial_skip..all_actions.len()).chain(0..initial_skip) {
        let action = &all_actions[action_idx];
        let partial_impl = match action.apply(goal) {
            Ok(imp) => imp,
            Err(ApplyError::ActionNotApplicable | ApplyError::OutOfMemory) => continue,
            Err(ApplyError::SpecNotCanonical) => panic!(),
        };

        // Let top_down_impl compute the final cost of completing this Impl.
        let (costs, action_impl_hits, action_impl_misses) =
            top_down_impl(db, &partial_impl, top_k, thread_idx, thread_count);
        hits += action_impl_hits;
        misses += action_impl_misses;
        if costs.is_empty() {
            continue;
        }

        let MemoryLimits::Standard(goal_vec) = &goal.1;
        debug_assert!(
            costs[0]
                .peaks
                .iter()
                .zip(goal_vec.iter())
                .all(|(a, b)| a <= b),
            "While synthesizing {:?}, action yielded memory \
            bound-violating {:?} with peak memory {:?}",
            goal,
            partial_impl,
            costs[0].peaks
        );
        reducer.insert(
            action_idx.try_into().unwrap(),
            costs.into_iter().exactly_one().unwrap(),
        );
    }

    // Copy into the memo. table and return.
    let final_result = reducer.finalize();
    db.put(goal.clone(), final_result.clone());
    (final_result, hits, misses)
}

fn top_down_impl<'d, Tgt, D, Aux>(
    db: &'d D,
    partial_impl: &ImplNode<Tgt, Aux>,
    top_k: usize,
    thread_idx: usize,
    thread_count: usize,
) -> (SmallVec<[Cost; 1]>, u64, u64)
where
    Tgt: Target,
    Tgt::Level: CanonicalBimap,
    <Tgt::Level as CanonicalBimap>::Bimap: BiMap<Codomain = u8>,
    D: Database<'d>,
    Aux: Clone,
{
    if let ImplNode::SpecApp(spec_app) = partial_impl {
        let (action_costs, hits, misses) =
            top_down_spec(db, &spec_app.0, top_k, thread_idx, thread_count);
        (
            action_costs.into_iter().map(|(_, c)| c).collect(),
            hits,
            misses,
        )
    } else {
        let mut hits = 0;
        let mut misses = 0;
        let mut child_costs: SmallVec<[Cost; 3]> =
            SmallVec::with_capacity(partial_impl.children().len());
        for child_node in partial_impl.children() {
            let (mut child_results, subhits, submisses) =
                top_down_impl(db, child_node, top_k, thread_idx, thread_count);
            hits += subhits;
            misses += submisses;
            if child_results.is_empty() {
                // Unsatisfiable.
                return (smallvec![], hits, misses);
            } else if child_results.len() == 1 {
                child_costs.append(&mut child_results);
            } else {
                todo!("support k > 1");
            }
        }
        let partial_impl_cost = Cost::from_child_costs(partial_impl, &child_costs);
        (smallvec![partial_impl_cost], hits, misses)
    }
}

impl<'a> ImplReducer<'a> {
    fn new(top_k: usize, preferences: &'a [ActionIdx]) -> Self {
        ImplReducer {
            results: smallvec![],
            top_k,
            preferences,
        }
    }

    fn insert(&mut self, new_action_idx: ActionIdx, cost: Cost) {
        match self.results.binary_search_by_key(&&cost, |imp| &imp.1) {
            Ok(idx) => {
                debug_assert!(idx < self.top_k);
                // Replace something if it improves preference count, and do
                //   nothing if not.
                let mut to_set = None;
                for i in self.iter_surrounding_matching_cost_indices(idx, &cost) {
                    // TODO: Instead of filtering here, just push down the length.
                    if i >= self.preferences.len() {
                        continue;
                    }

                    if new_action_idx == self.preferences[i] {
                        to_set = Some(i);
                        break;
                    }
                }
                if let Some(i) = to_set {
                    self.results[i].0 = new_action_idx;
                }

                debug_assert!(self.results.len() <= self.top_k);
            }
            Err(idx) if idx < self.top_k => {
                if self.results.len() == self.top_k {
                    self.results.pop();
                }
                self.results.insert(idx, (new_action_idx, cost));
            }
            Err(_) => {}
        }
        debug_assert!(self.results.iter().tuple_windows().all(|(a, b)| a.1 < b.1));
        debug_assert!(self.results.len() <= self.top_k);
        debug_assert!(self.results.iter().map(|(a, _)| a).all_unique());
    }

    fn finalize(self) -> SmallVec<[(ActionIdx, Cost); 1]> {
        self.results
    }

    fn iter_surrounding_matching_cost_indices<'s>(
        &'s self,
        initial_idx: usize,
        cost: &'s Cost,
    ) -> impl Iterator<Item = usize> + 's {
        debug_assert_eq!(&self.results[initial_idx].1, cost);
        std::iter::once(initial_idx)
            .chain(
                ((initial_idx + 1)..self.results.len())
                    .take_while(move |idx| &self.results[*idx].1 == cost),
            )
            .chain(
                (0..initial_idx)
                    .rev()
                    .take_while(move |idx| &self.results[*idx].1 == cost),
            )
    }
}

#[cfg(test)]
mod tests {
    use super::*;
    use crate::common::{DimSize, Dtype};
    use crate::db::DashmapDiskDatabase;
    use crate::layout::row_major;
    use crate::memorylimits::MemVec;
    use crate::spec::{LogicalSpec, PrimitiveBasics, PrimitiveSpecType};
    use crate::target::{CpuMemoryLevel, X86Target};
    use crate::tensorspec::TensorSpecAux;
    use crate::utils::{bit_length, bit_length_inverse};
    use nonzero::nonzero as nz;
    use proptest::prelude::*;
    use proptest::sample::select;
    use smallvec::smallvec;
    use std::rc::Rc;

    const TEST_SMALL_SIZE: DimSize = 2;
    const TEST_SMALL_MEM: u64 = 2048;

    proptest! {
        // TODO: Add an ARM variant!
        // TODO: Remove restriction to canonical Specs. Should synth. any Spec.
        #[test]
        fn test_can_synthesize_any_canonical_spec(
            spec in any_with::<Spec<X86Target>>((Some(TEST_SMALL_SIZE), Some(TEST_SMALL_MEM)))
                .prop_filter("Spec should be canonical", |s| s.is_canonical())
        ) {
            let db = DashmapDiskDatabase::try_new(None, false, 1).unwrap();
            top_down(&db, &spec, 1, Some(nz!(1usize)));
        }

        #[test]
        fn test_more_memory_never_worsens_solution_with_shared_db(
            spec_pair in lower_and_higher_canonical_specs::<X86Target>()
        ) {
            let (spec, raised_spec) = spec_pair;
            let db = DashmapDiskDatabase::try_new(None, false, 1).unwrap();

            // Solve the first, lower Spec.
            let (lower_result_vec, _, _) = top_down(&db, &spec, 1, Some(nz!(1usize)));

            // If the lower spec can't be solved, then there is no way for the raised Spec to have
            // a worse solution, so we can return here.
            if let Some((_, lower_cost)) = lower_result_vec.first() {
                // Check that the raised result has no lower cost and does not move from being
                // possible to impossible.
                let (raised_result, _, _) = top_down(&db, &raised_spec, 1, Some(nz!(1usize)));
                let (_, raised_cost) = raised_result
                    .first()
                    .expect("raised result should be possible");
                assert!(raised_cost <= lower_cost);
            }
        }

        #[test]
        fn test_synthesis_at_peak_memory_yields_same_decision(
            spec in any_with::<Spec<X86Target>>((Some(TEST_SMALL_SIZE), Some(TEST_SMALL_MEM)))
                .prop_filter("Spec should be canonical", |s| s.is_canonical())
        ) {
            let db = DashmapDiskDatabase::try_new(None, false, 1).unwrap();
            let (first_solutions, _, _) = top_down(&db, &spec, 1, Some(nz!(1usize)));
            let first_peak = if let Some(first_sol) = first_solutions.first() {
                first_sol.1.peaks.clone()
            } else {
                MemVec::zero::<X86Target>()
            };
            let lower_spec = Spec(spec.0, MemoryLimits::Standard(first_peak));
            let (lower_solutions, _, _) = top_down(&db, &lower_spec, 1, Some(nz!(1usize)));
            assert_eq!(first_solutions, lower_solutions);
        }
    }

    #[test]
    fn test_synthesis_at_peak_memory_yields_same_decision_1() {
        let spec = Spec(
            LogicalSpec::Primitive(
                PrimitiveBasics {
                    typ: PrimitiveSpecType::Zero,
                    spec_shape: smallvec![2, 2, 2, 2],
                    dtype: Dtype::Uint8,
                },
                vec![TensorSpecAux::<X86Target> {
                    contig: 0,
                    aligned: false,
                    level: CpuMemoryLevel::GL,
                    layout: row_major(4),
                    vector_size: None,
                }],
                false,
            ),
            MemoryLimits::Standard(MemVec::new_from_binary_scaled([0, 5, 7, 6])),
        );

        let db = DashmapDiskDatabase::try_new(None, false, 1).unwrap();
        let (first_solutions, _, _) = top_down(&db, &spec, 1, Some(nz!(1usize)));
        let first_peak = if let Some(first_sol) = first_solutions.first() {
            first_sol.1.peaks.clone()
        } else {
            MemVec::zero::<X86Target>()
        };
        let lower_spec = Spec(spec.0, MemoryLimits::Standard(first_peak));
        let (lower_solutions, _, _) = top_down(&db, &lower_spec, 1, Some(nz!(1usize)));
        assert_eq!(first_solutions, lower_solutions);
    }

    fn lower_and_higher_canonical_specs<Tgt: Target>(
    ) -> impl Strategy<Value = (Spec<Tgt>, Spec<Tgt>)> {
        let MemoryLimits::Standard(mut top_memvec) = X86Target::max_mem();
        top_memvec = top_memvec.map(|v| v.min(TEST_SMALL_MEM));

        let top_memory_a = Rc::new(MemoryLimits::Standard(top_memvec));
        let top_memory_b = Rc::clone(&top_memory_a);
        let top_memory_c = Rc::clone(&top_memory_a);

        any_with::<Spec<Tgt>>((Some(TEST_SMALL_SIZE), Some(TEST_SMALL_MEM)))
            .prop_filter("Spec should be canonical", |s| s.is_canonical())
            .prop_filter("limits should not be max", move |s| s.1 != *top_memory_a)
            .prop_flat_map(move |spec| {
                let MemoryLimits::Standard(top_memvec) = top_memory_b.as_ref();
                let MemoryLimits::Standard(raised_memory) = &spec.1;
                let non_top_levels = (0..raised_memory.len())
                    .filter(|&idx| raised_memory.get_unscaled(idx) < top_memvec.get_unscaled(idx))
                    .collect::<Vec<_>>();
                (Just(spec), select(non_top_levels))
            })
            .prop_flat_map(move |(spec, dim_idx_to_raise)| {
                let MemoryLimits::Standard(top_memvec) = top_memory_c.as_ref();
                let MemoryLimits::Standard(spec_memvec) = &spec.1;

                let low = bit_length(spec_memvec.get_unscaled(dim_idx_to_raise));
                let high = bit_length(top_memvec.get_unscaled(dim_idx_to_raise));
                (Just(spec), Just(dim_idx_to_raise), (low + 1)..=high)
            })
            .prop_map(|(spec, dim_idx_to_raise, raise_bits)| {
                let raise_amount = bit_length_inverse(raise_bits);
                let mut raised_memory = spec.1.clone();
                let MemoryLimits::Standard(ref mut raised_memvec) = raised_memory;
                raised_memvec.set_unscaled(dim_idx_to_raise, raise_amount);
                let raised_spec = Spec(spec.0.clone(), raised_memory);
                (spec, raised_spec)
            })
    }
}<|MERGE_RESOLUTION|>--- conflicted
+++ resolved
@@ -34,21 +34,16 @@
 {
     assert!(db.max_k().map_or(true, |k| k >= top_k));
 
-<<<<<<< HEAD
+    let mut canonical_goal = goal.clone();
+    canonical_goal
+        .canonicalize()
+        .expect("should be possible to canonicalize goal Spec");
+
     let thread_count = jobs
         .map(|j| j.get())
         .unwrap_or_else(rayon::current_num_threads);
     if thread_count == 1 {
-        return top_down_spec(db, goal, top_k, 0, 1);
-=======
-    let mut canonical_goal = goal.clone();
-    canonical_goal
-        .canonicalize()
-        .expect("should be possible to canonicalize goal Spec");
-
-    if !parallel {
         return top_down_spec(db, &canonical_goal, top_k, 0, 1);
->>>>>>> ed5d7d1a
     }
 
     let tasks = (0..thread_count)
