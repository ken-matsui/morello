--- conflicted
+++ resolved
@@ -4,12 +4,8 @@
 use std::rc::Rc;
 use std::{iter, mem};
 
-<<<<<<< HEAD
-use crate::common::{DimSize, Shape, Spec};
-=======
 use crate::alignment::aligned_approx;
 use crate::common::{DimSize, Shape};
->>>>>>> feadfaff
 use crate::imp::blocks::Block;
 use crate::imp::kernels::{Kernel, KernelType};
 use crate::imp::loops::{Loop, LoopTile};
@@ -234,16 +230,6 @@
                     }
                 };
 
-<<<<<<< HEAD
-                let body = {
-                    let mut new_operands = operands;
-                    for loop_tile in &tiles {
-                        let param_idx = usize::from(loop_tile.tile.view.0);
-                        new_operands[param_idx] = loop_tile.tile.spec().clone();
-                    }
-                    let mut inner_spec = node_spec.clone();
-                    inner_spec.replace_io(&new_operands);
-=======
                 let mut new_operands = operands;
                 for loop_tile in &tiles {
                     let ref_op = &mut new_operands[usize::from(loop_tile.tile.view.0)];
@@ -251,7 +237,6 @@
                         aligned_approx(loop_tile.tile.shape(), loop_tile.tile.step_sizes(), ref_op);
                     ref_op.shrink(loop_tile.tile.shape(), aligned);
                 }
->>>>>>> feadfaff
 
                 let mut inner_spec = node_spec.clone();
                 inner_spec.replace_io(&new_operands);
