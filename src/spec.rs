--- conflicted
+++ resolved
@@ -22,14 +22,12 @@
 use std::mem;
 use std::{assert_eq, debug_assert_eq};
 
-<<<<<<< HEAD
 /// An empirically chosen initial capacity for the [LogicalSpec::move_actions] results buffer.
 const MOVE_RESULTS_CAPACITY: usize = 12;
-=======
+
 #[derive(Clone, PartialEq, Eq, Hash, Debug, Deserialize, Serialize)]
 #[serde(bound = "")]
 pub struct Spec<Tgt: Target>(pub LogicalSpec<Tgt>, pub MemoryLimits);
->>>>>>> feadfaff
 
 // The following should probably just be Spec::Primitive and Spec::Compose variants once
 // there are good conversions to/from image/filter shapes for Conv.
