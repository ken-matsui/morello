--- conflicted
+++ resolved
@@ -478,8 +478,8 @@
                     };
                     outer_aux.canonicalize(spec_shape, outer_aux.aligned);
                     inner_aux.contig = inner_aux.layout.tile_contiguity(
-                        operands[1].dim_sizes(),
-                        operands[1].dim_sizes(),
+                        operands[1].shape(),
+                        operands[1].shape(),
                         inner_aux.contig,
                     );
                     inner_aux.layout.canonicalize_for_shape(spec_shape);
@@ -594,15 +594,9 @@
     fn tile_out_actions(&self) -> impl Iterator<Item = Action<Tgt>> + '_ {
         let serial_only = self.serial_only();
         let output = self.output();
-<<<<<<< HEAD
-        gen_tile_sizes::<Tgt>(output.dim_sizes(), true).flat_map(move |tile_shape| {
+        gen_tile_sizes::<Tgt>(output.shape(), true).flat_map(move |tile_shape| {
             let left = once(self.tile_out(&tile_shape, false));
             let mut right = None;
-=======
-        gen_tile_sizes::<Tgt>(output.shape(), true).flat_map(move |tile_shape| {
-            let mut ts = SmallVec::<[Action<Tgt>; 2]>::new();
-            ts.push(self.tile_out(&tile_shape, false));
->>>>>>> 4aa8d35c
             if !serial_only {
                 right = Some(self.tile_out(&tile_shape, true));
             }
@@ -688,9 +682,6 @@
     }
 
     fn move_actions(&self) -> impl Iterator<Item = Action<Tgt>> + '_ {
-<<<<<<< HEAD
-        // TODO: Add prefetching moves.
-
         // TODO: Don't accumulate. Return an iterator.
         let mut results = Vec::with_capacity(MOVE_RESULTS_CAPACITY);
 
@@ -701,14 +692,8 @@
                 typ: PrimitiveSpecType::Move,
                 ..
             },
-            aux,
-            _,
+            ..,
         ) = self
-=======
-        let mut results = vec![]; // TODO: Don't accumulate. Return an iterator.
-        if matches!(self, LogicalSpec::Primitive(_, _, _))
-            && matches!(self.primitive_type(), PrimitiveSpecType::Move)
->>>>>>> 4aa8d35c
         {
             applying_to_move_spec = true;
         }
@@ -717,21 +702,15 @@
             // Yield actions for movement with register file destination, which
             // includes relayouts in registers and movements from level 1 to RF.
             let i = u8::try_from(i).unwrap();
-<<<<<<< HEAD
-            for layout in Tgt::all_layouts_for_shape(operand.dim_sizes()) {
+            for layout in Tgt::all_layouts_for_shape(operand.shape()) {
                 for level in Tgt::possible_destination_levels(operand.level()) {
-=======
-            for layout in Tgt::all_layouts_for_shape(operand.shape()) {
-                for level in Tgt::faster_destination_levels(operand.level()) {
->>>>>>> 4aa8d35c
                     if !operand.can_move_to(&layout, &level) {
                         continue;
                     }
 
-<<<<<<< HEAD
                     results.extend(
                         gen_vector_sizes_opt(
-                            Some(operand.dim_sizes()),
+                            Some(operand.shape()),
                             operand.dtype(),
                             level.vector_bytes(),
                         )
@@ -749,30 +728,7 @@
                                     destination_level: level,
                                     destination_layout: layout.clone(),
                                     destination_vector_size: vector_size,
-                                    prefetch: false,
                                 })
-=======
-                    let vector_bytes = level.vector_bytes();
-                    if !vector_bytes.is_empty() {
-                        for vector_size in
-                            gen_vector_sizes(Some(operand.shape()), operand.dtype(), vector_bytes)
-                        {
-                            results.push(Action::Move {
-                                source_idx: i,
-                                destination_level: level,
-                                destination_layout: layout.clone(),
-                                destination_vector_size: Some(vector_size),
-                            });
-                        }
-                    } else {
-                        results.push({
-                            let dest_layout = layout.clone();
-                            Action::Move {
-                                source_idx: i,
-                                destination_level: level,
-                                destination_layout: dest_layout,
-                                destination_vector_size: None,
->>>>>>> 4aa8d35c
                             }
                         }),
                     )
