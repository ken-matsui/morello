use itertools::{Either, Itertools};
use std::collections::HashMap;
use std::fmt::{self, Debug, Write};
use std::iter;
use std::rc::Rc;

use super::namegen::NameGenerator;
<<<<<<< HEAD
use crate::codegen::c_utils::{c_type, CBuffer, CExprTerm, InitType, VecType};
=======
use crate::codegen::c_utils::{c_type, CBuffer, CExprVar, VecType};
>>>>>>> e7981c5f
use crate::codegen::header::HeaderEmitter;
use crate::common::{DimSize, Dtype};
use crate::expr::{AffineForm, NonAffine, NonAffineExpr, Substitute, Term};
use crate::imp::blocks::Block;
use crate::imp::kernels::{Kernel, KernelType};
use crate::imp::loops::Loop;
use crate::imp::moves::TensorOrCacheView;
use crate::imp::Impl;
use crate::imp::ImplNode;
use crate::layout::BufferVar;
use crate::pprint::PrintableAux;
use crate::target::{CpuMemoryLevel, Target};
use crate::utils::{indent, ASCII_CHARS};
use crate::views::{Param, Tensor, View};

const STACK_CUTOFF: u32 = 256;

#[derive(Default)]
pub struct CpuCodeGenerator<'a, Tgt: Target> {
    pub namer: NameGenerator,
    pub name_env: HashMap<Rc<Tensor<Tgt>>, CBuffer>,
    pub loop_iter_bindings: HashMap<BufferVar, Either<String, i32>>,
    pub param_bindings: HashMap<Param<Tgt>, &'a dyn View<Tgt = Tgt>>,
    pub headers: HeaderEmitter,
}

impl<'a, Tgt: Target<Level = CpuMemoryLevel>> CpuCodeGenerator<'a, Tgt> {
    pub fn new() -> Self {
        Self::default()
    }

    pub fn emit_kernel<W: Write, Aux: PrintableAux + Debug>(
        &mut self,
        imp: &'a ImplNode<Tgt, Aux>,
        top_arg_tensors: &'a [Rc<Tensor<Tgt>>],
        bench: bool,
        out: &mut W,
    ) -> fmt::Result {
        debug_assert_eq!(top_arg_tensors.len(), usize::from(imp.parameter_count()));

        let mut main_body_str = String::new();
        writeln!(main_body_str, "__attribute__((noinline))\nvoid kernel(")?;
        for ((operand_idx, operand), tensor) in imp.parameters().enumerate().zip(top_arg_tensors) {
            let spec = tensor.spec();
            let parameter_name = self.namer.fresh_name();
            writeln!(
                main_body_str,
                "  {} *restrict {}{}",
                c_type(operand.dtype),
                parameter_name,
                if operand_idx + 1 < imp.parameter_count().into() {
                    ", "
                } else {
                    "\n) {"
                }
            )?;
            self.name_env.insert(
                Rc::clone(tensor),
                CBuffer::Ptr {
                    name: parameter_name,
                    dtype: spec.dtype(),
                },
            );
        }

        // Put the tensor->c_buffer binding into `self.name_env`. (And fill
        // tensors_as_trait_obj_ptrs.)
        let tensors_as_trait_obj_ptrs = top_arg_tensors
            .iter()
            .map(|tensor| tensor.as_ref() as &dyn View<Tgt = Tgt>)
            .collect::<Vec<_>>();

        imp.bind(&tensors_as_trait_obj_ptrs, &mut self.param_bindings);
        let depth = 1_usize;
        self.emit(&mut main_body_str, imp, depth)?;

        writeln!(main_body_str, "}}")?;

        self.headers.emit(Tgt::target_id(), out)?;
        out.write_char('\n')?;
        if bench {
            out.write_str(include_str!("../codegen/partials/benchmarking.c"))?;
            out.write_str("\n\n")?;
        }
        out.write_str(&main_body_str)
    }

    pub fn emit_main<W: Write>(
        &mut self,
        top_arg_tensors: &'a [Rc<Tensor<Tgt>>],
        bench_samples: Option<u32>,
        out: &mut W,
    ) -> fmt::Result {
        let mut main_body_str = String::new();
        let mut depth = 0_usize;

        writeln!(main_body_str, "int main() {{")?;
        depth += 1;

        // Allocate a buffer for each Impl parameter and re-bind to a CBuffer corresponding to the
        // local-scope buffer. It will have been previously bound by emit_kernel to a CBuffer::Ptr.
        for kernel_argument in top_arg_tensors {
            let spec = kernel_argument.spec();
            let buf =
                self.make_buffer(spec.shape(), spec.vector_size(), spec.dtype(), spec.level());
            buf.emit(
                &mut main_body_str,
                if bench_samples.is_some() {
                    InitType::Random
                } else {
                    InitType::Zero
                },
                depth,
            )?;
            self.name_env.insert(Rc::clone(kernel_argument), buf);
        }
        writeln!(main_body_str)?;

        // Emit the kernel call, passing pointers to the Impl function.
        if bench_samples.is_some() {
            writeln!(
                main_body_str,
<<<<<<< HEAD
                "{}// Inlined kernel follows. This is for warm-up.",
                indent(depth)
=======
                "{}{}",
                self.c_index_ptr(a, &AffineForm::zero(), None),
                if i < top_arg_tensors.len() - 1 {
                    ", "
                } else {
                    ");\n"
                },
>>>>>>> e7981c5f
            )?;
        }
        let kernel_call_str = self.make_kernel_call(top_arg_tensors)?;
        writeln!(main_body_str, "{}{}\n", indent(depth), kernel_call_str)?;

        if bench_samples.is_some() {
            // Emit the benchmarking code.
            self.emit_benchmarking(
                &kernel_call_str,
                depth,
                bench_samples.unwrap(),
                &mut main_body_str,
            )?;
        } else {
            // Print the output tensor
            self.emit_print_tensor(top_arg_tensors.last().unwrap(), depth, &mut main_body_str)?;
        }
        writeln!(main_body_str)?;

        // Free the buffers.
        for kernel_argument in top_arg_tensors {
            let buf = self.name_env.get(kernel_argument).unwrap();
            buf.emit_free(&mut main_body_str, depth)?;
        }

        writeln!(main_body_str, "\n{}return 0;", indent(depth))?;
        writeln!(main_body_str, "}}")?;

        out.write_str(&main_body_str)
    }

    fn make_kernel_call(
        &self,
        top_arg_tensors: &'a [Rc<Tensor<Tgt>>],
    ) -> Result<String, fmt::Error> {
        let mut kernel_call_str = String::new();
        write!(kernel_call_str, "kernel(")?;
        for (i, kernel_argument) in top_arg_tensors.iter().enumerate() {
            let a = self.name_env.get(kernel_argument).unwrap();
            write!(
                kernel_call_str,
                "{}{}",
                self.c_index_ptr(a, &0i32.into(), None),
                if i < top_arg_tensors.len() - 1 {
                    ", "
                } else {
                    ");"
                },
            )?;
        }
        Ok(kernel_call_str)
    }

    fn emit_benchmarking<W: Write>(
        &mut self,
        kernel_call_str: &str,
        mut depth: usize,
        bench_samples: u32,
        out: &mut W,
    ) -> Result<(), fmt::Error> {
        writeln!(out, "{}struct timespec start, end;", indent(depth))?;
        writeln!(
            out,
            "{}clock_gettime(CLOCK_MONOTONIC, &start);",
            indent(depth)
        )?;
        writeln!(out, "#pragma clang loop unroll(disable)")?; // preprocessor directives should not have indentation.
        writeln!(
            out,
            "{}for (unsigned long bench_itr = 0; bench_itr < {}UL; ++bench_itr) {{",
            indent(depth),
            bench_samples
        )?;
        depth += 1;
        writeln!(out, "{}{}", indent(depth), kernel_call_str)?;
        depth -= 1;
        writeln!(out, "{}}}", indent(depth))?;
        writeln!(
            out,
            "{}clock_gettime(CLOCK_MONOTONIC, &end);",
            indent(depth)
        )?;
        writeln!(
            out,
            "{}struct timespec delta = ts_diff(start, end);",
            indent(depth)
        )?;
        writeln!(
            out,
            "{}printf(\"cpu: %llds %lldns\\n\", (long long)delta.tv_sec, (long long)delta.tv_nsec);",
            indent(depth)
        )?;

        Ok(())
    }

    fn emit_print_tensor<W: Write>(
        &mut self,
        tensor: &Tensor<Tgt>,
        mut depth: usize,
        out: &mut W,
    ) -> Result<(), fmt::Error> {
        let rank = tensor.shape().len();

        let shape_str = tensor.shape().iter().map(ToString::to_string).join("x");
        writeln!(out, "{}printf(\"{}\\n\");", indent(depth), shape_str)?;

        // TODO: Generate unique names. ASCII_CHARS could lead to conflicts in the future.
        for (dim, (d, n)) in tensor.shape().iter().copied().zip(ASCII_CHARS).enumerate() {
            writeln!(
                out,
                "{}for (int {n} = 0; {n} < {d}; {n}++) {{",
                indent(depth)
            )?;
            self.loop_iter_bindings.insert(
                BufferVar::Pt(dim.try_into().unwrap(), tensor.identifier()),
                Either::Left(n.to_string()),
            );
        }

        depth += 1;

        debug_assert_eq!(tensor, tensor.backing_tensor(&self.param_bindings).unwrap());
        let buffer = self.name_env.get(tensor).unwrap();
        let buffer_indexing_expr = tensor.make_buffer_indexing_expr(&self.param_bindings);
        writeln!(
            out,
            "{}printf(\"%\" {} \" \", {});",
            indent(depth),
            tensor.spec().dtype().int_fmt_macro(),
            self.c_index(buffer, &buffer_indexing_expr, None),
        )?;
        depth -= 1;

        writeln!(out, "{}}}", indent(depth))?;
        for _ in 0..rank - 1 {
            writeln!(out, "{}printf(\"\\n\");", indent(depth))?;
            writeln!(out, "{}}}", indent(depth))?;
        }
        Ok(())
    }

    fn make_buffer(
        &mut self,
        shape: &[DimSize],
        vector_size: Option<DimSize>,
        dtype: Dtype,
        level: CpuMemoryLevel,
    ) -> CBuffer {
        debug_assert_eq!(vector_size.is_some(), level == CpuMemoryLevel::VRF);

        let name = self.namer.fresh_name();
        let size = shape.iter().product::<DimSize>();
        match level {
            CpuMemoryLevel::VRF => {
                let vector_size = vector_size.unwrap();
                let vec_type = get_vector(Tgt::vec_types(), dtype, vector_size);
                self.headers.vector_type_defs.insert(vec_type);

                debug_assert_eq!(size % vector_size, 0);
                let inner_vecs = (0..(size / vector_size))
                    .map(|_| CBuffer::SingleVecVar {
                        name: self.namer.fresh_name(),
                        vec_type,
                    })
                    .collect::<Vec<_>>();

                CBuffer::VecVars { inner_vecs }
            }
            CpuMemoryLevel::RF => {
                if size > 1 {
                    CBuffer::StackArray { name, size, dtype }
                } else {
                    CBuffer::ValueVar { name, dtype }
                }
            }
            CpuMemoryLevel::L1 | CpuMemoryLevel::GL => {
                if size * u32::from(dtype.size()) < STACK_CUTOFF {
                    CBuffer::HeapArray { name, size, dtype }
                } else {
                    CBuffer::StackArray { name, size, dtype }
                }
            }
        }
    }

    fn emit<Aux: PrintableAux + Debug, W: Write>(
        &mut self,
        w: &mut W,
        imp: &ImplNode<Tgt, Aux>,
        depth: usize,
    ) -> fmt::Result {
        if let Some(h) = imp.aux().c_header() {
            writeln!(w, "{}// {}", indent(depth), h)?;
        }
        match imp {
            ImplNode::Loop(l) => {
                // Emit a C loop nest or, if any tensor view is requires unrolling (i.e., vector
                // tensors), unroll the loop, emitting the body repeatedly.
                //
                // It's not always necessary to unroll every emitted C loop because not all axes
                // range over different vector registers. This is pretty rare though, so, for
                // simplicity, every Impl loop is emitted as either as a C loop nest or fully
                // unrolled.
                if l.tiles.iter().any(|loop_tile| {
                    self.name_env
                        .get(loop_tile.tile.backing_tensor(&self.param_bindings).unwrap())
                        .unwrap()
                        .needs_unroll()
                }) {
                    self.emit_unrolled_loop(w, l, depth)
                } else {
                    self.emit_rolled_loop(w, l, depth)
                }
            }
            ImplNode::MoveLet(move_let) => {
                match &move_let.introduced {
                    TensorOrCacheView::Tensor(tensor) => {
                        // Emit variable declaration(s) and store association between the
                        // CBuffer and Tensor.
                        let spec = move_let.introduced.spec();
                        let dest_buffer = self.make_buffer(
                            spec.shape(),
                            spec.vector_size(),
                            spec.dtype(),
                            spec.level(),
                        );
                        dest_buffer.emit(w, InitType::None, depth)?;

                        self.name_env.insert(Rc::clone(tensor), dest_buffer);
                    }
                    TensorOrCacheView::CacheView(_) => (),
                };

                if let Some(prologue) = move_let.prologue() {
                    self.emit(w, prologue, depth)?;
                }
                self.emit(w, move_let.main_stage(), depth)?;
                if let Some(epilogue) = move_let.epilogue() {
                    self.emit(w, epilogue, depth)?;
                }
                Ok(())
            }
            ImplNode::Block(Block {
                stages,
                bindings: _,
                parameters: _,
                aux: _,
            }) => {
                for stage in stages {
                    self.emit(w, stage, depth)?;
                }
                Ok(())
            }
            ImplNode::Pipeline(_) => todo!("Emit code for Pipeline"),
            ImplNode::SpecApp(p) => {
                self.headers.emit_stdbool_and_assert_headers = true;
                writeln!(
                    w,
                    "{}/* {}({}) */",
                    indent(depth),
                    p.0,
                    iter::repeat("_").take(p.1.len()).join(", ")
                )?;
                writeln!(w, "{}assert(false);  /* Missing Impl */", indent(depth))
            }
            ImplNode::Kernel(Kernel {
                kernel_type,
                arguments,
                aux: _,
            }) => {
                match kernel_type {
                    KernelType::Mult => {
                        let exprs = self.param_args_to_c_indices(arguments, |_i, a, b| {
                            self.c_index(a, b, None)
                        });
                        writeln!(
                            w,
                            "{}{} += {} * {};  /* Mult */",
                            indent(depth),
                            exprs[2],
                            exprs[0],
                            exprs[1]
                        )
                    }
                    KernelType::ValueAssign => {
                        let exprs = self.param_args_to_c_indices(arguments, |_i, a, b| {
                            self.c_index(a, b, None)
                        });
                        writeln!(w, "{}{} = {};", indent(depth), exprs[1], exprs[0])
                    }
                    KernelType::MemsetZero => {
                        // TODO: Merge this duplicate `exprs` block. It's used also in the ValueAssign.
                        debug_assert_eq!(arguments.len(), 1);
                        let backing_tensor =
                            arguments[0].backing_tensor(&self.param_bindings).unwrap();
                        let buffer = self.name_env.get(backing_tensor).unwrap();
                        let mut buffer_indexing_expr =
                            arguments[0].make_buffer_indexing_expr(&self.param_bindings);
                        buffer_indexing_expr = zero_points(buffer_indexing_expr);
                        let arg_expr = self.c_index_ptr(buffer, &buffer_indexing_expr, None);
                        writeln!(
                            w,
                            "{}memset((void *)({arg_expr}), 0, {});",
                            indent(depth),
                            arguments[0].1.bytes_used()
                        )
                    }
                    KernelType::VectorZero => {
                        let exprs = self.param_args_to_c_indices(arguments, |_, a, b| {
                            self.c_index_vec(a, b, None)
                        });
                        writeln!(w, "{}{} *= 0;  /* VectorZero */", indent(depth), exprs[0])
                    }
                    KernelType::VectorAssign => {
                        let shape = arguments[0].shape();
                        let dtype = arguments[0].spec().dtype();
                        debug_assert_eq!(shape, arguments[1].shape());
                        let volume = shape.iter().product::<DimSize>();

                        let exprs = self.param_args_to_c_indices(arguments, |_, a, b| {
                            self.c_index_ptr(a, b, None)
                        });
                        let vtype = get_vector(Tgt::vec_types(), dtype, volume);
                        let itype = vtype.native_type_name;
                        if arguments.iter().all(|a| a.1.aligned()) {
                            writeln!(
                                w,
                                "{}*({} *)({}) = (*({} *)({}));  /* VectorAssign */",
                                indent(depth),
                                itype,
                                exprs[1],
                                itype,
                                exprs[0]
                            )
                        } else {
                            writeln!(
                                w,
                                "{}{}(({} *)({}), {}(({} *)({})));  /* VectorAssign */",
                                indent(depth),
                                vtype.store_fn,
                                itype,
                                exprs[1],
                                vtype.load_fn,
                                itype,
                                exprs[0]
                            )
                        }
                    }
                    KernelType::BroadcastVecMult => {
                        let shape = arguments[2].shape();
                        let dtype = arguments[2].spec().dtype();
                        let volume = shape.iter().product::<DimSize>();
                        let itype = get_vector(Tgt::vec_types(), dtype, volume).native_type_name;
                        let exprs = self.param_args_to_c_indices(arguments, |i, a, b| match i {
                            0 => self.c_index(a, b, None),
                            1 | 2 => self.c_index_ptr(a, b, None),
                            _ => unreachable!(),
                        });
                        writeln!(
                            w,
                            "{}*({} *)({}) += {} * (*({} *)({})); /* BroadcastVecMult */",
                            indent(depth),
                            itype,
                            exprs[2],
                            exprs[0],
                            itype,
                            exprs[1]
                        )
                    }
                    KernelType::CacheAccess => Ok(()),
                }
            }
        }
    }

    fn emit_rolled_loop<Aux: PrintableAux + Debug, W: Write>(
        &mut self,
        w: &mut W,
        l: &Loop<Tgt, Aux>,
        depth: usize,
    ) -> fmt::Result {
        let axes_to_emit = axis_order_and_steps(l).collect::<Vec<_>>();

        // Map non-degen. axis names to fresh loop iterator names.
        let iter_var_names = axes_to_emit
            .iter()
            .map(|(axis, _)| (*axis, self.namer.fresh_name()))
            .collect::<HashMap<_, _>>();

        // Associate each of the tile indices in each LoopTile with the correct
        // name and store that association in the `self.loop_iter_names`.
        for loop_tile in &l.tiles {
            for tt in loop_tile.tile.tile_dim_terms() {
                let BufferVar::TileIdx(dim, _) = tt else {
                    unreachable!();
                };
                let axis = loop_tile.axes[usize::from(dim)];
                if let Some(axis_loop_iter_name) = iter_var_names.get(&axis) {
                    self.loop_iter_bindings
                        .insert(tt.clone(), Either::Left(axis_loop_iter_name.clone()));
                }
            }
        }

        if l.parallel {
            writeln!(
                w,
                "{}#pragma omp parallel for collapse({}) schedule(static)",
                indent(depth),
                axes_to_emit.len()
            )?;
        }

        for (axis, steps) in &axes_to_emit {
            let var_name = iter_var_names.get(axis).unwrap();
            writeln!(
                w,
                "{}for (int {} = 0; {} < {}; {}++) {{",
                indent(depth),
                var_name,
                var_name,
                steps,
                var_name
            )?;
        }

        self.emit(w, &l.body, depth + 1)?;

        for _ in 0..axes_to_emit.len() {
            writeln!(w, "{}}}", indent(depth))?;
        }
        Ok(())
    }

    fn emit_unrolled_loop<Aux: PrintableAux + Debug, W: Write>(
        &mut self,
        w: &mut W,
        l: &Loop<Tgt, Aux>,
        depth: usize,
    ) -> fmt::Result {
        if l.parallel {
            todo!("Support parallel, unrolled loops");
        }

        let axes_to_emit = axis_order_and_steps(l).collect::<Vec<_>>();

        for pt in axes_to_emit
            .iter()
            .map(|&(_, steps)| 0..steps)
            .multi_cartesian_product()
        {
            // Map the axes we'll emit to their index for a single step of the unrolled loop.
            // TODO: Allocating a HashMap is overkill.
            let axes_to_indices = axes_to_emit
                .iter()
                .zip(pt)
                .map(|((axis, _), axis_step)| (*axis, axis_step))
                .collect::<HashMap<_, _>>();

            // Bind all in loop_iter_bindings. On subsequent loop iterations, this will
            // overwrite.
            for loop_tile in &l.tiles {
                for tt in loop_tile.tile.tile_dim_terms() {
                    let BufferVar::TileIdx(dim, _) = &tt else {
                        unreachable!();
                    };
                    let axis = loop_tile.axes[usize::from(*dim)];
                    if let Some(axis_step) = axes_to_indices.get(&axis) {
                        self.loop_iter_bindings.insert(
                            tt.clone(),
                            Either::Right(i32::try_from(*axis_step).unwrap()),
                        );
                    }
                }
            }

            // Emit the body once for each step
            self.emit(w, &l.body, depth)?;
        }
        Ok(())
    }

    fn param_args_to_c_indices<F>(&self, arguments: &[Param<Tgt>], f: F) -> Vec<String>
    where
        F: Fn(usize, &CBuffer, &NonAffineExpr<BufferVar>) -> String,
    {
        arguments
            .iter()
            .enumerate()
            .map(|(idx, arg)| {
                let backing_tensor = arg.backing_tensor(&self.param_bindings).unwrap();
                let buffer = self.name_env.get(backing_tensor).unwrap();
                let mut buffer_indexing_expr = arg.make_buffer_indexing_expr(&self.param_bindings);
                buffer_indexing_expr = zero_points(buffer_indexing_expr);
                f(idx, buffer, &buffer_indexing_expr)
            })
            .collect()
    }

    fn sub_expr_bindings(&self, unbound_expr: NonAffineExpr<BufferVar>) -> NonAffineExpr<CExprVar> {
        unbound_expr.map_vars(&mut |v| match self.loop_iter_bindings.get(&v) {
            Some(Either::Left(var_name)) => {
                AffineForm::from(NonAffine::Leaf(CExprVar::CName(var_name.clone())))
            }
            Some(Either::Right(c)) => NonAffineExpr::constant(*c),
            None => AffineForm::from(NonAffine::Leaf(CExprVar::Buffer(v))),
        })
    }

    /// Returns a C expression referring to the value at a given expression.
    ///
    /// Additionally, `reinterpret` may be provided to introduce a type cast.
    /// This is useful for interpreting a (partial) buffer as a vector type.
    fn c_index(
        &self,
        buffer: &CBuffer,
        expr: &NonAffineExpr<BufferVar>,
        reinterpret: Option<String>,
    ) -> String {
        match buffer {
            CBuffer::HeapArray { name, .. }
            | CBuffer::StackArray { name, .. }
            | CBuffer::Ptr { name, .. } => match reinterpret {
                Some(_) => unimplemented!(),
                None => format!(
                    "{}[{}]",
                    name,
                    expr_to_c(&self.sub_expr_bindings(expr.clone()))
                ),
            },
            CBuffer::ValueVar { name, .. } => match reinterpret {
                Some(_) => unimplemented!(),
                None => name.clone(),
            },
            CBuffer::SingleVecVar { name, .. } => {
                if let Some(reinterpret) = reinterpret {
                    debug_assert_eq!(expr, 0);
                    format!("*({} *)(&{})", reinterpret, name)
                } else {
                    format!(
                        "{}[{}]",
                        name,
                        expr_to_c(&self.sub_expr_bindings(expr.clone()))
                    )
                }
            }
            CBuffer::VecVars { .. } => {
                let subbed_expr = self.sub_expr_bindings(expr.clone());
                let (inner_vec_buffer, vec_offset) = buffer.inner_vec_from_expr(&subbed_expr);
                self.c_index(
                    inner_vec_buffer,
                    &AffineForm::constant(vec_offset.try_into().unwrap()),
                    reinterpret,
                )
            }
        }
    }

    fn c_index_vec(
        &self,
        buffer: &CBuffer,
        expr: &NonAffineExpr<BufferVar>,
        reinterpret: Option<String>,
    ) -> String {
        // self is essentially unused, but included for consistency with c_index.
        #![allow(clippy::only_used_in_recursion)]

        match buffer {
            CBuffer::HeapArray { .. }
            | CBuffer::StackArray { .. }
            | CBuffer::ValueVar { .. }
            | CBuffer::Ptr { .. } => {
                unimplemented!()
            }
            CBuffer::SingleVecVar { name, .. } => {
                if expr != 0 {
                    panic!("expr must be 0, but was: {:?}", expr);
                }
                if reinterpret.is_some() {
                    unimplemented!();
                }
                name.clone()
            }
            CBuffer::VecVars { .. } => {
                let subbed_expr = self.sub_expr_bindings(expr.clone());
                let (inner_vec_buffer, vec_offset) = buffer.inner_vec_from_expr(&subbed_expr);
                self.c_index_vec(
                    inner_vec_buffer,
                    &AffineForm::constant(vec_offset.try_into().unwrap()),
                    reinterpret,
                )
            }
        }
    }

    fn c_index_ptr(
        &self,
        buffer: &CBuffer,
        expr: &NonAffineExpr<BufferVar>,
        reinterpret: Option<String>,
    ) -> String {
        match buffer {
            CBuffer::HeapArray { name, .. } | CBuffer::Ptr { name, .. } => match reinterpret {
                Some(_) => unimplemented!(),
                None => {
                    format!(
                        "{} + {}",
                        name,
                        expr_to_c(&self.sub_expr_bindings(expr.clone()))
                    )
                }
            },
            CBuffer::StackArray { .. } => match reinterpret {
                Some(_) => unimplemented!(),
                None => format!("&{}", self.c_index(buffer, expr, None)),
            },
            CBuffer::ValueVar { .. } => {
                if reinterpret.is_some() {
                    unimplemented!();
                };
                let mut ptr_str = format!("&{}", self.c_index(buffer, expr, None));
                if ptr_str.ends_with("[0]") {
                    ptr_str = ptr_str[..ptr_str.len() - 3].to_string();
                }
                ptr_str
            }
            CBuffer::SingleVecVar { name, .. } => {
                if reinterpret.is_some() {
                    unimplemented!();
                };
                if expr == 0 {
                    format!("&{}", name)
                } else {
                    format!("&{}", self.c_index(buffer, expr, None))
                }
            }
            CBuffer::VecVars { .. } => {
                let subbed_expr = self.sub_expr_bindings(expr.clone());
                let (inner_vec_buffer, vec_offset) = buffer.inner_vec_from_expr(&subbed_expr);
                self.c_index_ptr(
                    inner_vec_buffer,
                    &AffineForm::constant(vec_offset.try_into().unwrap()),
                    reinterpret,
                )
            }
        }
    }
}

fn axis_order_and_steps<Tgt: Target, Aux: Clone>(
    l: &Loop<Tgt, Aux>,
) -> impl Iterator<Item = (u8, u32)> + '_ {
    // TODO: Choose according to a skip-minimizing heuristic.
    let result = l
        .tiles
        .iter()
        .flat_map(|t| {
            t.axes.iter().enumerate().filter_map(|(dim_idx, axis)| {
                let steps = t.tile.steps_dim(dim_idx.try_into().unwrap());
                debug_assert_ne!(steps, 0);
                if steps == 1 {
                    None
                } else {
                    Some((*axis, steps))
                }
            })
        })
        .unique();

    // Assert that `r` doesn't contain duplicate axes. This is expensive, so only do so in debug
    // builds.
    #[cfg(debug_assertions)]
    {
        let mut seen = std::collections::HashSet::new();
        let rv = result.clone().collect::<Vec<_>>();
        for (axis, _) in rv.clone() {
            if !seen.insert(axis) {
                panic!("Duplicate axis in result: {}", axis);
            }
        }
    }

    result
}

fn get_vector(
    vec_types: &'static [VecType; 4],
    dtype: Dtype,
    vector_size: DimSize,
) -> &'static VecType {
    vec_types
        .iter()
        .find(|vec_type| {
            vec_type.dtype == dtype && vec_type.value_cnt == u8::try_from(vector_size).unwrap()
        })
        .expect("VecType to match dtype and volume of vector_size")
}

fn expr_to_c(e: &AffineForm<NonAffine<CExprVar>>) -> String {
    let mut buf =
        e.0.iter()
            .map(|Term(coef, sym)| {
                let sym_string = cexpr_subexpr_to_c(sym);
                if *coef == 1 {
                    sym_string
                } else {
                    format!("{} * {}", coef, sym_string)
                }
            })
            .join(" + ");
    if e.1 != 0 {
        if buf.is_empty() {
            buf = e.1.to_string();
        } else {
            buf += &format!(" + {}", e.1);
        }
    }
    if buf.is_empty() {
        buf = String::from("0");
    }
    format!("({})", buf)
}

fn cexpr_subexpr_to_c(subexpr: &NonAffine<CExprVar>) -> String {
    match subexpr {
        NonAffine::Constant(c) => c.to_string(),
        NonAffine::Leaf(v) => match v {
            CExprVar::CName(name) => name.clone(),
            CExprVar::Buffer(_) => {
                // TODO: Guarantee all terms are C names at the type level.
                unreachable!("Expected all terms to be C names");
            }
        },
        NonAffine::FloorDiv(v, d) => format!("({} / {})", expr_to_c(v), d),
        NonAffine::Mod(v, m) => format!("({} % {})", expr_to_c(v), m),
    }
}

fn zero_points(expr: NonAffineExpr<BufferVar>) -> NonAffineExpr<BufferVar> {
    expr.map_vars(&mut |v| match v {
        BufferVar::TileIdx(_, _) => AffineForm::from(v),
        BufferVar::Pt(_, _) => AffineForm::zero(),
    })
}

#[cfg(test)]
mod tests {
    use super::expr_to_c;
    use crate::codegen::c_utils::CExprVar;
    use crate::expr::{AffineForm, NonAffine, Term};

    #[test]
    fn test_expr_zero_emitted() {
        assert_eq!(expr_to_c(&AffineForm(vec![], 0)), "(0)");
    }

    #[test]
    fn test_intercept_zero_not_emitted() {
        let x = CExprVar::CName(String::from("x"));
        let xa = NonAffine::Leaf(x);
        assert_eq!(expr_to_c(&AffineForm(vec![Term(2, xa)], 0)), "(2 * x)")
    }

    #[test]
    fn test_lower_to_c_expr() {
        let x = CExprVar::CName(String::from("x"));
        let y = CExprVar::CName(String::from("y"));
        assert_eq!(expr_to_c(&AffineForm(vec![], 1)), "(1)");
        assert_eq!(
            expr_to_c(&AffineForm(vec![Term(1, NonAffine::Leaf(x))], 1)),
            "(x + 1)"
        );
        assert_eq!(
            expr_to_c(&AffineForm(vec![Term(2, NonAffine::Leaf(y.clone()))], 3)),
            "(2 * y + 3)"
        );
        assert_eq!(
            expr_to_c(&AffineForm(
                vec![Term(
                    2,
                    NonAffine::FloorDiv(Box::new(NonAffine::Leaf(y.clone()).into()), 4)
                )],
                3
            )),
            "(2 * ((y) / 4) + 3)"
        );
        assert_eq!(
            expr_to_c(&AffineForm(
                vec![Term(
                    2,
                    NonAffine::Mod(Box::new(NonAffine::Leaf(y).into()), 4)
                )],
                3
            )),
            "(2 * ((y) % 4) + 3)"
        );
    }
}<|MERGE_RESOLUTION|>--- conflicted
+++ resolved
@@ -5,11 +5,7 @@
 use std::rc::Rc;
 
 use super::namegen::NameGenerator;
-<<<<<<< HEAD
-use crate::codegen::c_utils::{c_type, CBuffer, CExprTerm, InitType, VecType};
-=======
-use crate::codegen::c_utils::{c_type, CBuffer, CExprVar, VecType};
->>>>>>> e7981c5f
+use crate::codegen::c_utils::{c_type, CBuffer, CExprVar, InitType, VecType};
 use crate::codegen::header::HeaderEmitter;
 use crate::common::{DimSize, Dtype};
 use crate::expr::{AffineForm, NonAffine, NonAffineExpr, Substitute, Term};
@@ -126,24 +122,30 @@
             )?;
             self.name_env.insert(Rc::clone(kernel_argument), buf);
         }
+
+        // Emit the kernel call, passing pointers to the Impl function.
+        write!(main_body_str, "\n{}kernel(", indent(depth))?;
+        for (i, kernel_argument) in top_arg_tensors.iter().enumerate() {
+            let a = self.name_env.get(kernel_argument).unwrap();
+            write!(
+                main_body_str,
+                "{}{}",
+                self.c_index_ptr(a, &AffineForm::zero(), None),
+                if i < top_arg_tensors.len() - 1 {
+                    ", "
+                } else {
+                    ");\n"
+                },
+            )?;
+        }
         writeln!(main_body_str)?;
 
         // Emit the kernel call, passing pointers to the Impl function.
         if bench_samples.is_some() {
             writeln!(
                 main_body_str,
-<<<<<<< HEAD
                 "{}// Inlined kernel follows. This is for warm-up.",
                 indent(depth)
-=======
-                "{}{}",
-                self.c_index_ptr(a, &AffineForm::zero(), None),
-                if i < top_arg_tensors.len() - 1 {
-                    ", "
-                } else {
-                    ");\n"
-                },
->>>>>>> e7981c5f
             )?;
         }
         let kernel_call_str = self.make_kernel_call(top_arg_tensors)?;
