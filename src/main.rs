--- conflicted
+++ resolved
@@ -9,13 +9,8 @@
 use morello::color::{self, ColorMode};
 use morello::common::{DimSize, Dtype, Spec};
 use morello::layout::row_major;
-<<<<<<< HEAD
 use morello::pprint::{pprint, PrintMode};
-use morello::spec::{LogicalSpec, PrimitiveBasics, PrimitiveSpecType};
-=======
-use morello::pprint::pprint;
 use morello::spec::{LogicalSpec, PrimitiveAux, PrimitiveBasics, PrimitiveSpecType};
->>>>>>> c54ce2a7
 use morello::table::{Database, DatabaseExt, InMemDatabase, SqliteDatabaseWrapper};
 use morello::target::{Target, X86MemoryLevel, X86Target};
 use morello::tensorspec::TensorSpecAux;
@@ -26,7 +21,7 @@
 struct Args {
     #[arg(long, short)]
     db: Option<path::PathBuf>,
-<<<<<<< HEAD
+
     #[arg(long, short, default_value = "1")]
     batch: DimSize,
 
@@ -49,7 +44,7 @@
     /// Print mode
     #[arg(long, value_enum, default_value_t = PrintMode::Full)]
     print: PrintMode,
-=======
+
     #[command(subcommand)]
     query_spec: QuerySpec,
 }
@@ -70,7 +65,6 @@
         filters_size: DimSize,
         size: DimSize,
     },
->>>>>>> c54ce2a7
 }
 
 fn main() {
